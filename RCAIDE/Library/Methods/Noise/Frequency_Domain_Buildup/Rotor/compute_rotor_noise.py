## @ingroup Methods-Noise-Frequency_Domain_Buildup-Rotor
# RCAIDE/Methods/Noise/Frequency_Domain_Buildup/Rotor/compute_rotor_noise.py
# 
# 
# Created:  Jul 2023, M. Clarke  

# ----------------------------------------------------------------------------------------------------------------------
#  IMPORT
# ----------------------------------------------------------------------------------------------------------------------

# RCAIDE Imports 
from RCAIDE.Framework.Core import  Data   
from RCAIDE.Library.Methods.Noise.Common.decibel_arithmetic                             import SPL_arithmetic  
from RCAIDE.Library.Methods.Noise.Common.compute_noise_source_coordinates               import compute_rotor_point_source_coordinates  
from RCAIDE.Library.Methods.Noise.Frequency_Domain_Buildup.Rotor.harmonic_noise_point   import harmonic_noise_point
from RCAIDE.Library.Methods.Noise.Frequency_Domain_Buildup.Rotor.harmonic_noise_line    import harmonic_noise_line
from RCAIDE.Library.Methods.Noise.Frequency_Domain_Buildup.Rotor.harmonic_noise_plane   import harmonic_noise_plane
from RCAIDE.Library.Methods.Noise.Frequency_Domain_Buildup.Rotor.broadband_noise        import broadband_noise
from RCAIDE.Library.Methods.Noise.Frequency_Domain_Buildup.Rotor.broadband_noise_unsteady        import broadband_noise_unsteady
from RCAIDE.Library.Methods.Noise.Common                                                import atmospheric_attenuation
from RCAIDE.Library.Methods.Noise.Metrics.A_weighting_metric                            import A_weighting_metric  

# Python package imports   
import numpy as np    

# ----------------------------------------------------------------------------------------------------------------------    
#  Rotor Noise 
# ----------------------------------------------------------------------------------------------------------------------    
## @ingroup Methods-Noise-Frequency_Domain_Buildup-Rotor
<<<<<<< HEAD
def compute_rotor_noise(distributor,propulsor,rotor,conditions,settings):
=======
def compute_rotor_noise(microphone_locations,distributor,propulsor,segment,settings):
>>>>>>> fd78940e
    ''' This is a collection medium-fidelity frequency domain methods for rotor acoustic noise prediction which 
    computes the acoustic signature (sound pressure level, weighted sound pressure levels,
    and frequency spectrums of a system of rotating blades           
        
    Assumptions:
    None

    Source:
    None
    
    Inputs:
        rotors                  - data structure of rotors                            [None]
        segment                 - flight segment data structure                       [None] 
        results                 - data structure containing of acoustic data          [None]
        settings                - accoustic settings                                  [None]
                               
    Outputs:
        Results.    
            blade_passing_frequencies      - blade passing frequencies                           [Hz]
            SPL                            - total SPL                                           [dB]
            SPL_dBA                        - dbA-Weighted SPL                                    [dBA]
            SPL_1_3_spectrum               - 1/3 octave band spectrum of SPL                     [dB]
            SPL_1_3_spectrum_dBA           - 1/3 octave band spectrum of A-weighted SPL          [dBA]
            SPL_broadband_1_3_spectrum     - 1/3 octave band broadband contribution to total SPL [dB] 
            SPL_harmonic_1_3_spectrum      - 1/3 octave band harmonic contribution to total SPL  [dB]
            SPL_harmonic_bpf_spectrum_dBA  - A-weighted blade passing freqency spectrum of 
                                             harmonic compoment of SPL                           [dB]
            SPL_harmonic_bpf_spectrum      - blade passing freqency spectrum of harmonic
                                             compoment of SPL                                    [dB] 
     
    Properties Used:
        N/A   
    '''
 
<<<<<<< HEAD
    # unpack 
    energy_conditions    = conditions.energy[distributor.tag][propulsor.tag] 
    microphone_locations = conditions.noise.relative_microphone_locations   
    harmonics_blade      = settings.harmonics
    harmonics_load       = np.linspace(0,5,6).astype(int)     
=======
    # unpack
    rotor                = propulsor.rotor
    conditions           = segment.state.conditions
    energy_conditions    = conditions.energy[distributor.tag][propulsor.tag][rotor.tag]  
    angle_of_attack      = conditions.aerodynamics.angles.alpha 
    velocity_vector      = conditions.frames.inertial.velocity_vector 
    freestream           = conditions.freestream  
    harmonics            = settings.harmonics    
>>>>>>> fd78940e
    
    # create data structures for computation
    Noise   = Data()  
    Results = Data()
                     
    # compute position vector from point source (or should it be origin) at rotor hub to microphones 
    coordinates = compute_rotor_point_source_coordinates(distributor,propulsor,rotor,conditions,microphone_locations,settings)  

    # ----------------------------------------------------------------------------------
    # Harmonic Noise
    # ---------------------------------------------------------------------------------- 
    # harmonic noise with planar load distribution
    if settings.fidelity == 'plane_source':
        harmonic_noise_plane(harmonics_blade,harmonics_load,conditions,energy_conditions,coordinates,rotor,settings,Noise)
    elif settings.fidelity == 'line_source': 
        harmonic_noise_line(harmonics_blade,harmonics_load,conditions,energy_conditions,coordinates,rotor,settings,Noise)
    else:
        harmonic_noise_point(harmonics_blade,harmonics_load,conditions,energy_conditions,coordinates,rotor,settings,Noise) 

    # ----------------------------------------------------------------------------------    
    # Broadband Noise
    # ----------------------------------------------------------------------------------
    # broadband_noise(harmonics_blade,harmonics_load,conditions,energy_conditions,coordinates,rotor,settings,Noise)  
    broadband_noise_unsteady(conditions,energy_conditions,coordinates,rotor,settings,Noise)  

    # ----------------------------------------------------------------------------------    
    # Atmospheric attenuation 
    # ----------------------------------------------------------------------------------
    delta_atmo = atmospheric_attenuation(np.linalg.norm(coordinates.X_r[:,0,0,0,:],axis=1),settings.center_frequencies)

    # ----------------------------------------------------------------------------------    
    # Combine Harmonic (periodic/tonal) and Broadband Noise
    # ----------------------------------------------------------------------------------
    num_mic      = len(coordinates.X_hub[0,:,0,0])
    Noise.SPL_total_1_3_spectrum      = 10*np.log10( 10**(Noise.SPL_prop_harmonic_1_3_spectrum/10) + 10**(Noise.SPL_prop_broadband_1_3_spectrum/10)) - np.tile(delta_atmo[:,None,:],(1,num_mic,1))
    Noise.SPL_total_1_3_spectrum[np.isnan(Noise.SPL_total_1_3_spectrum)] = 0 

    # ----------------------------------------------------------------------------------
    # Summation of spectra from propellers into one SPL and store results
    # ----------------------------------------------------------------------------------
    Results.SPL                                           = SPL_arithmetic(Noise.SPL_total_1_3_spectrum, sum_axis=2)
    Results.SPL_dBA                                       = SPL_arithmetic(A_weighting_metric(Noise.SPL_total_1_3_spectrum,settings.center_frequencies), sum_axis=2)
    Results.SPL_harmonic                                  = SPL_arithmetic(Noise.SPL_prop_harmonic_1_3_spectrum, sum_axis=2) 
    Results.SPL_broadband                                 = SPL_arithmetic(Noise.SPL_prop_broadband_1_3_spectrum, sum_axis=2)
    
    # blade passing frequency 
    Results.blade_passing_frequencies                     = Noise.f          
    Results.SPL_harmonic_bpf_spectrum                     = Noise.SPL_prop_harmonic_bpf_spectrum
    Results.SPL_harmonic_bpf_spectrum_dBA                 = A_weighting_metric(Results.SPL_harmonic_bpf_spectrum,Noise.f) 
    
    # 1/3 octave band
    Results.one_third_frequency_spectrum                  = settings.center_frequencies 
    Results.SPL_1_3_spectrum                              = Noise.SPL_total_1_3_spectrum     
    Results.SPL_1_3_spectrum_dBA                          = A_weighting_metric(Results.SPL_1_3_spectrum,settings.center_frequencies)      
    Results.SPL_harmonic_1_3_spectrum                     = Noise.SPL_prop_harmonic_1_3_spectrum    
    Results.SPL_harmonic_1_3_spectrum_dBA                 = A_weighting_metric(Results.SPL_harmonic_1_3_spectrum,settings.center_frequencies) 
    Results.SPL_broadband_1_3_spectrum                    = Noise.SPL_prop_broadband_1_3_spectrum 
    Results.SPL_broadband_1_3_spectrum_dBA                = A_weighting_metric(Results.SPL_broadband_1_3_spectrum,settings.center_frequencies)
    
    # A-weighted
    conditions.noise[distributor.tag][propulsor.tag][rotor.tag] = Results 
    return  <|MERGE_RESOLUTION|>--- conflicted
+++ resolved
@@ -27,11 +27,7 @@
 #  Rotor Noise 
 # ----------------------------------------------------------------------------------------------------------------------    
 ## @ingroup Methods-Noise-Frequency_Domain_Buildup-Rotor
-<<<<<<< HEAD
-def compute_rotor_noise(distributor,propulsor,rotor,conditions,settings):
-=======
 def compute_rotor_noise(microphone_locations,distributor,propulsor,segment,settings):
->>>>>>> fd78940e
     ''' This is a collection medium-fidelity frequency domain methods for rotor acoustic noise prediction which 
     computes the acoustic signature (sound pressure level, weighted sound pressure levels,
     and frequency spectrums of a system of rotating blades           
@@ -66,23 +62,13 @@
         N/A   
     '''
  
-<<<<<<< HEAD
-    # unpack 
-    energy_conditions    = conditions.energy[distributor.tag][propulsor.tag] 
-    microphone_locations = conditions.noise.relative_microphone_locations   
-    harmonics_blade      = settings.harmonics
-    harmonics_load       = np.linspace(0,5,6).astype(int)     
-=======
     # unpack
     rotor                = propulsor.rotor
     conditions           = segment.state.conditions
-    energy_conditions    = conditions.energy[distributor.tag][propulsor.tag][rotor.tag]  
-    angle_of_attack      = conditions.aerodynamics.angles.alpha 
-    velocity_vector      = conditions.frames.inertial.velocity_vector 
-    freestream           = conditions.freestream  
-    harmonics            = settings.harmonics    
->>>>>>> fd78940e
-    
+    energy_conditions    = conditions.energy[distributor.tag][propulsor.tag][rotor.tag]
+    harmonics_blade      = settings.harmonics
+    harmonics_load       = np.linspace(0,5,6).astype(int)  
+      
     # create data structures for computation
     Noise   = Data()  
     Results = Data()

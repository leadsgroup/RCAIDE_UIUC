--- conflicted
+++ resolved
@@ -189,70 +189,17 @@
     for network in vehicle.networks:
         W_energy_network_total   = 0
         number_of_jet_engines    = 0
-        number_of_piston_engines = 0
-        turbofan_flag      =  False
-        piston_engine_flag =  False
-        for propulsor in  network.propulsors: 
-            if type(propulsor) ==  RCAIDE.Library.Components.Propulsors.Turbofan:
-                number_of_jet_engines += 1
-                thrust_sls    =  propulsor.sealevel_static_thrust
-                turbofan_flag = True 
-            elif type(propulsor) ==  RCAIDE.Library.Components.Propulsors.ICE_Propeller:      
-                number_of_piston_engines += 1
-                rated_power   = propulsor.engine.sea_level_power
-                piston_engine_flag =  True 
-                        
-        if turbofan_flag:
-            W_engine_jet            = Propulsion.compute_jet_engine_weight(thrust_sls)
-            W_propulsion            = Propulsion.integrated_propulsion(W_engine_jet,number_of_jet_engines) 
-            propulsor.mass_properties.mass = W_propulsion
-            W_energy_network_total  += W_propulsion
-
-        if piston_engine_flag:           
-            W_engine_piston          = Propulsion.compute_piston_engine_weight(rated_power)
-            W_propulsion             = Propulsion.integrated_propulsion_general_aviation(W_engine_piston,number_of_piston_engines) 
-            propulsor.mass_properties.mass = W_propulsion
-            W_energy_network_total  += W_propulsion
-        
-        
-        for fuel_line in network.fuel_lines: 
-<<<<<<< HEAD
-            for propulsor in  fuel_line.propulsors: 
-                if type(propulsor) ==  RCAIDE.Library.Components.Propulsors.Turbofan:
-                    number_of_jet_engines += 1
-                    thrust_sls    =  propulsor.sealevel_static_thrust
-                    turbofan_flag = True 
-                elif type(propulsor) ==  RCAIDE.Library.Components.Propulsors.ICE_Propeller:      
-                    number_of_piston_engines += 1
-                    rated_power   = propulsor.engine.sea_level_power
-                    piston_engine_flag =  True 
-                elif type(propulsor) ==  RCAIDE.Library.Components.Propulsors.Turboprop:      
-                    number_of_piston_engines += 1
-                    rated_power   = propulsor.design_power
-                    piston_engine_flag =  True                    
-                          
-            if turbofan_flag:
-                W_engine_jet            = Propulsion.compute_jet_engine_weight(thrust_sls)
-                W_propulsion            = Propulsion.integrated_propulsion(W_engine_jet,number_of_jet_engines) 
-                propulsor.mass_properties.mass = W_propulsion
-                W_energy_network_total  += W_propulsion
-    
-            if piston_engine_flag:           
-                W_engine_piston          = Propulsion.compute_piston_engine_weight(rated_power)
-                W_propulsion             = Propulsion.integrated_propulsion_general_aviation(W_engine_piston,number_of_piston_engines) 
-                propulsor.mass_properties.mass = W_propulsion
-                W_energy_network_total  += W_propulsion
-         
-=======
->>>>>>> 83a95b2e
+        number_of_piston_engines = 0  
+
+        for fuel_line in  network.fuel_lines: 
             for fuel_tank in fuel_line.fuel_tanks: 
                 m_fuel_tank     = fuel_tank.fuel.mass_properties.mass
                 m_fuel          += m_fuel_tank   
                 landing_weight  -= m_fuel_tank   
                 number_of_tanks += 1
                 V_fuel_int      += m_fuel_tank/fuel_tank.fuel.density  #assume all fuel is in integral tanks 
-                V_fuel          += m_fuel_tank/fuel_tank.fuel.density #total fuel
-        
+                V_fuel          += m_fuel_tank/fuel_tank.fuel.density #total fuel  
+         
         # Electric-Powered Propulsors  
         for bus in network.busses: 
             # electrical payload 
@@ -264,10 +211,33 @@
             for battery in bus.battery_modules: 
                 W_energy_network_total  += battery.mass_properties.mass * Units.kg
                   
-        for propulsor in network.propulsors:
-            if 'motor' in propulsor: 
-                motor_mass = propulsor.motor.mass_properties.mass       
-                W_energy_network_cumulative  += motor_mass
+            for propulsor in bus.propulsors:
+                if 'motor' in propulsor: 
+                    motor_mass = propulsor.motor.mass_properties.mass       
+                    W_energy_network_cumulative  += motor_mass                
+        
+        for propulsor in  network.propulsors: 
+            if type(propulsor) ==  RCAIDE.Library.Components.Propulsors.Turbofan:
+                number_of_jet_engines += 1
+                thrust_sls    =  propulsor.sealevel_static_thrust 
+                W_engine_jet            = Propulsion.compute_jet_engine_weight(thrust_sls)
+                W_propulsion            = Propulsion.integrated_propulsion(W_engine_jet,number_of_jet_engines) 
+                propulsor.mass_properties.mass = W_propulsion
+                W_energy_network_total  += W_propulsion                
+            elif type(propulsor) ==  RCAIDE.Library.Components.Propulsors.ICE_Propeller:      
+                number_of_piston_engines += 1
+                rated_power              = propulsor.engine.sea_level_power 
+                W_engine_piston          = Propulsion.compute_piston_engine_weight(rated_power)
+                W_propulsion             = Propulsion.integrated_propulsion_general_aviation(W_engine_piston,number_of_piston_engines) 
+                propulsor.mass_properties.mass = W_propulsion
+                W_energy_network_total  += W_propulsion
+            elif type(propulsor) ==  RCAIDE.Library.Components.Propulsors.Turboprop:      
+                number_of_piston_engines += 1
+                rated_power   = propulsor.design_power 
+                W_engine_piston          = Propulsion.compute_piston_engine_weight(rated_power)
+                W_propulsion             = Propulsion.integrated_propulsion_general_aviation(W_engine_piston,number_of_piston_engines) 
+                propulsor.mass_properties.mass = W_propulsion
+                W_energy_network_total  += W_propulsion        
                 
         W_energy_network_cumulative += W_energy_network_total
         number_of_engines           +=  number_of_jet_engines +  number_of_piston_engines

--- conflicted
+++ resolved
@@ -43,11 +43,7 @@
     # unpack data
     surrogates     = Data()
     mach_data      = training.Mach
-<<<<<<< HEAD
-    geometry       = aerodynamics.vehicle
-=======
     vehicle        = aerodynamics.vehicle
->>>>>>> f8335d5f
     AoA_data       = aerodynamics.training.angle_of_attack           
     Beta_data      = aerodynamics.training.sideslip_angle  
     u_data         = aerodynamics.training.u
@@ -306,5 +302,4 @@
         surrogates.dCN_ddelta_s     = interpolate.interp1d(mach_data,training.dCN_ddelta_s     ,kind = 'linear',   bounds_error=False, fill_value="extrapolate")   
    
     return surrogates
-
  
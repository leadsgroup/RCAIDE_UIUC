## @ingroup  Library-Methods-Aerodynamics-Vortex_Lattice_Method
# RCAIDE/Library/Methods/Aerodynamics/Vortex_Lattice_Method/build_VLM_surrogates.py
#  
# ----------------------------------------------------------------------------------------------------------------------
#  IMPORT
# ----------------------------------------------------------------------------------------------------------------------

# RCAIDE imports
from RCAIDE.Framework.Core import  Data 

# package imports 
from scipy.interpolate                                           import RegularGridInterpolator
from scipy import interpolate

# ----------------------------------------------------------------------------------------------------------------------
#  Vortex_Lattice
# ----------------------------------------------------------------------------------------------------------------------
## @ingroup Library-Methods-Stability    
def build_VLM_surrogates(aerodynamics):
    """Build a surrogate using sample evaluation results.
    
    Assumptions:
        None
        
    Source:
        None

    Args:
        aerodynamics       : VLM analysis          [unitless] 
        
    Returns: 
        None  
    """
    surrogates =  aerodynamics.surrogates
    training   =  aerodynamics.training 
    surrogates.subsonic    =  build_surrogate(aerodynamics, training.subsonic) 
    surrogates.supersonic  =  build_surrogate(aerodynamics, training.supersonic)
    surrogates.transonic   =  build_surrogate(aerodynamics, training.transonic)
    return

def build_surrogate(aerodynamics, training):
    
    # unpack data
    surrogates     = Data()
    mach_data      = training.Mach
    vehicle        = aerodynamics.vehicle
    AoA_data       = aerodynamics.training.angle_of_attack           
    Beta_data      = aerodynamics.training.sideslip_angle  
    u_data         = aerodynamics.training.u
    v_data         = aerodynamics.training.v
    w_data         = aerodynamics.training.w
    p_data         = aerodynamics.training.roll_rate
    q_data         = aerodynamics.training.pitch_rate
    r_data         = aerodynamics.training.yaw_rate
    aileron_data   = aerodynamics.training.aileron_deflection           
    elevator_data  = aerodynamics.training.elevator_deflection          
    rudder_data    = aerodynamics.training.rudder_deflection            
    flap_data      = aerodynamics.training.flap_deflection              
    slat_data      = aerodynamics.training.slat_deflection   

   
    surrogates.Clift_wing_alpha = Data()
    surrogates.Cdrag_wing_alpha = Data() 
<<<<<<< HEAD
    for wing in vehicle.wings: 
=======
    for wing in  vehicle.wings: 
>>>>>>> b75e71f9
        surrogates.Clift_wing_alpha[wing.tag] = RegularGridInterpolator((AoA_data ,mach_data),training.Clift_wing_alpha[wing.tag]        ,method = 'linear',   bounds_error=False, fill_value=None) 
        surrogates.Cdrag_wing_alpha[wing.tag] = RegularGridInterpolator((AoA_data ,mach_data),training.Cdrag_wing_alpha[wing.tag]        ,method = 'linear',   bounds_error=False, fill_value=None) 
     
        
    # Pack the outputs     
    surrogates.Clift_alpha       = RegularGridInterpolator((AoA_data ,mach_data),training.Clift_alpha        ,method = 'linear',   bounds_error=False, fill_value=None)      
    surrogates.Clift_beta        = RegularGridInterpolator((Beta_data,mach_data),training.Clift_beta         ,method = 'linear',   bounds_error=False, fill_value=None) 
    surrogates.Clift_u           = RegularGridInterpolator((u_data,mach_data),training.Clift_u               ,method = 'linear',   bounds_error=False, fill_value=None)      
    surrogates.Clift_v           = RegularGridInterpolator((v_data,mach_data),training.Clift_v               ,method = 'linear',   bounds_error=False, fill_value=None)      
    surrogates.Clift_w           = RegularGridInterpolator((w_data,mach_data),training.Clift_w               ,method = 'linear',   bounds_error=False, fill_value=None)      
    surrogates.Clift_p           = RegularGridInterpolator((p_data,mach_data),training.Clift_p               ,method = 'linear',   bounds_error=False, fill_value=None)      
    surrogates.Clift_q           = RegularGridInterpolator((q_data,mach_data),training.Clift_q               ,method = 'linear',   bounds_error=False, fill_value=None)      
    surrogates.Clift_r           = RegularGridInterpolator((r_data,mach_data),training.Clift_r               ,method = 'linear',   bounds_error=False, fill_value=None)      
    surrogates.Cdrag_alpha       = RegularGridInterpolator((AoA_data,mach_data),training.Cdrag_alpha         ,method = 'linear',   bounds_error=False, fill_value=None)      
    surrogates.Cdrag_beta        = RegularGridInterpolator((Beta_data,mach_data),training.Cdrag_beta         ,method = 'linear',   bounds_error=False, fill_value=None)
     
              
    surrogates.Cdrag_u        = RegularGridInterpolator((u_data,mach_data),training.Cdrag_u        ,method = 'linear',   bounds_error=False, fill_value=None)      
    surrogates.Cdrag_v        = RegularGridInterpolator((v_data,mach_data),training.Cdrag_v        ,method = 'linear',   bounds_error=False, fill_value=None)      
    surrogates.Cdrag_w        = RegularGridInterpolator((w_data,mach_data),training.Cdrag_w        ,method = 'linear',   bounds_error=False, fill_value=None)      
    surrogates.Cdrag_p        = RegularGridInterpolator((p_data,mach_data),training.Cdrag_p        ,method = 'linear',   bounds_error=False, fill_value=None)      
    surrogates.Cdrag_q        = RegularGridInterpolator((q_data,mach_data),training.Cdrag_q        ,method = 'linear',   bounds_error=False, fill_value=None)      
    surrogates.Cdrag_r        = RegularGridInterpolator((r_data,mach_data),training.Cdrag_r        ,method = 'linear',   bounds_error=False, fill_value=None)      
    surrogates.CX_alpha       = RegularGridInterpolator((AoA_data,mach_data),training.CX_alpha     ,method = 'linear',   bounds_error=False, fill_value=None)      
    surrogates.CX_beta        = RegularGridInterpolator((Beta_data,mach_data),training.CX_beta     ,method = 'linear',   bounds_error=False, fill_value=None) 
     
                    
    surrogates.CX_u           = RegularGridInterpolator((u_data,mach_data),training.CX_u           ,method = 'linear',   bounds_error=False, fill_value=None)      
    surrogates.CX_v           = RegularGridInterpolator((v_data,mach_data),training.CX_v           ,method = 'linear',   bounds_error=False, fill_value=None)      
    surrogates.CX_w           = RegularGridInterpolator((w_data,mach_data),training.CX_w           ,method = 'linear',   bounds_error=False, fill_value=None)      
    surrogates.CX_p           = RegularGridInterpolator((p_data,mach_data),training.CX_p           ,method = 'linear',   bounds_error=False, fill_value=None)      
    surrogates.CX_q           = RegularGridInterpolator((q_data,mach_data),training.CX_q           ,method = 'linear',   bounds_error=False, fill_value=None)      
    surrogates.CX_r           = RegularGridInterpolator((r_data,mach_data),training.CX_r           ,method = 'linear',   bounds_error=False, fill_value=None)      
    surrogates.CY_alpha       = RegularGridInterpolator((AoA_data,mach_data),training.CY_alpha     ,method = 'linear',   bounds_error=False, fill_value=None)      
    surrogates.CY_beta        = RegularGridInterpolator((Beta_data,mach_data),training.CY_beta     ,method = 'linear',   bounds_error=False, fill_value=None)
     
              
    surrogates.CY_u           = RegularGridInterpolator((u_data,mach_data),training.CY_u           ,method = 'linear',   bounds_error=False, fill_value=None)      
    surrogates.CY_v           = RegularGridInterpolator((v_data,mach_data),training.CY_v           ,method = 'linear',   bounds_error=False, fill_value=None)      
    surrogates.CY_w           = RegularGridInterpolator((w_data,mach_data),training.CY_w           ,method = 'linear',   bounds_error=False, fill_value=None)      
    surrogates.CY_p           = RegularGridInterpolator((p_data,mach_data),training.CY_p           ,method = 'linear',   bounds_error=False, fill_value=None)      
    surrogates.CY_q           = RegularGridInterpolator((q_data,mach_data),training.CY_q           ,method = 'linear',   bounds_error=False, fill_value=None)      
    surrogates.CY_r           = RegularGridInterpolator((r_data,mach_data),training.CY_r           ,method = 'linear',   bounds_error=False, fill_value=None)      
    surrogates.CZ_alpha       = RegularGridInterpolator((AoA_data,mach_data),training.CZ_alpha     ,method = 'linear',   bounds_error=False, fill_value=None)      
    surrogates.CZ_beta        = RegularGridInterpolator((Beta_data,mach_data),training.CZ_beta     ,method = 'linear',   bounds_error=False, fill_value=None)
     
                
    surrogates.CZ_u           = RegularGridInterpolator((u_data,mach_data),training.CZ_u           ,method = 'linear',   bounds_error=False, fill_value=None)      
    surrogates.CZ_v           = RegularGridInterpolator((v_data,mach_data),training.CZ_v           ,method = 'linear',   bounds_error=False, fill_value=None)      
    surrogates.CZ_w           = RegularGridInterpolator((w_data,mach_data),training.CZ_w           ,method = 'linear',   bounds_error=False, fill_value=None)      
    surrogates.CZ_p           = RegularGridInterpolator((p_data,mach_data),training.CZ_p           ,method = 'linear',   bounds_error=False, fill_value=None)      
    surrogates.CZ_q           = RegularGridInterpolator((q_data,mach_data),training.CZ_q           ,method = 'linear',   bounds_error=False, fill_value=None)      
    surrogates.CZ_r           = RegularGridInterpolator((r_data,mach_data),training.CZ_r           ,method = 'linear',   bounds_error=False, fill_value=None)      
    surrogates.CL_alpha       = RegularGridInterpolator((AoA_data,mach_data),training.CL_alpha     ,method = 'linear',   bounds_error=False, fill_value=None)      
    surrogates.CL_beta        = RegularGridInterpolator((Beta_data,mach_data),training.CL_beta     ,method = 'linear',   bounds_error=False, fill_value=None)
     
               
    surrogates.CL_u           = RegularGridInterpolator((u_data,mach_data),training.CL_u           ,method = 'linear',   bounds_error=False, fill_value=None)      
    surrogates.CL_v           = RegularGridInterpolator((v_data,mach_data),training.CL_v           ,method = 'linear',   bounds_error=False, fill_value=None)      
    surrogates.CL_w           = RegularGridInterpolator((w_data,mach_data),training.CL_w           ,method = 'linear',   bounds_error=False, fill_value=None)      
    surrogates.CL_p           = RegularGridInterpolator((p_data,mach_data),training.CL_p           ,method = 'linear',   bounds_error=False, fill_value=None)      
    surrogates.CL_q           = RegularGridInterpolator((q_data,mach_data),training.CL_q           ,method = 'linear',   bounds_error=False, fill_value=None)      
    surrogates.CL_r           = RegularGridInterpolator((r_data,mach_data),training.CL_r           ,method = 'linear',   bounds_error=False, fill_value=None)      
    surrogates.CM_alpha       = RegularGridInterpolator((AoA_data,mach_data),training.CM_alpha     ,method = 'linear',   bounds_error=False, fill_value=None)      
    surrogates.CM_beta        = RegularGridInterpolator((Beta_data,mach_data),training.CM_beta     ,method = 'linear',   bounds_error=False, fill_value=None)
    
    surrogates.CM_u           = RegularGridInterpolator((u_data,mach_data),training.CM_u           ,method = 'linear',   bounds_error=False, fill_value=None)      
    surrogates.CM_v           = RegularGridInterpolator((v_data,mach_data),training.CM_v           ,method = 'linear',   bounds_error=False, fill_value=None)      
    surrogates.CM_w           = RegularGridInterpolator((w_data,mach_data),training.CM_w           ,method = 'linear',   bounds_error=False, fill_value=None)      
    surrogates.CM_p           = RegularGridInterpolator((p_data,mach_data),training.CM_p           ,method = 'linear',   bounds_error=False, fill_value=None)      
    surrogates.CM_q           = RegularGridInterpolator((q_data,mach_data),training.CM_q           ,method = 'linear',   bounds_error=False, fill_value=None)      
    surrogates.CM_r           = RegularGridInterpolator((r_data,mach_data),training.CM_r           ,method = 'linear',   bounds_error=False, fill_value=None)      
    surrogates.CN_alpha       = RegularGridInterpolator((AoA_data,mach_data),training.CN_alpha     ,method = 'linear',   bounds_error=False, fill_value=None)      
    surrogates.CN_beta        = RegularGridInterpolator((Beta_data,mach_data),training.CN_beta     ,method = 'linear',   bounds_error=False, fill_value=None)
             
    surrogates.CN_u           = RegularGridInterpolator((u_data,mach_data),training.CN_u           ,method = 'linear',   bounds_error=False, fill_value=None)      
    surrogates.CN_v           = RegularGridInterpolator((v_data,mach_data),training.CN_v           ,method = 'linear',   bounds_error=False, fill_value=None)      
    surrogates.CN_w           = RegularGridInterpolator((w_data,mach_data),training.CN_w           ,method = 'linear',   bounds_error=False, fill_value=None)      
    surrogates.CN_p           = RegularGridInterpolator((p_data,mach_data),training.CN_p           ,method = 'linear',   bounds_error=False, fill_value=None)      
    surrogates.CN_q           = RegularGridInterpolator((q_data,mach_data),training.CN_q           ,method = 'linear',   bounds_error=False, fill_value=None)      
    surrogates.CN_r           = RegularGridInterpolator((r_data,mach_data),training.CN_r           ,method = 'linear',   bounds_error=False, fill_value=None)
    
    surrogates.dClift_dalpha    = interpolate.interp1d(mach_data,training.dClift_dalpha    ,kind = 'linear',   bounds_error=False, fill_value= "extrapolate")      
    surrogates.dClift_dbeta     = interpolate.interp1d(mach_data,training.dClift_dbeta     ,kind = 'linear',   bounds_error=False, fill_value= "extrapolate") 
    surrogates.dClift_du        = interpolate.interp1d(mach_data,training.dClift_du        ,kind = 'linear',   bounds_error=False, fill_value= "extrapolate")      
    surrogates.dClift_dv        = interpolate.interp1d(mach_data,training.dClift_dv        ,kind = 'linear',   bounds_error=False, fill_value= "extrapolate")      
    surrogates.dClift_dw        = interpolate.interp1d(mach_data,training.dClift_dw        ,kind = 'linear',   bounds_error=False, fill_value= "extrapolate")      
    surrogates.dClift_dp        = interpolate.interp1d(mach_data,training.dClift_dp        ,kind = 'linear',   bounds_error=False, fill_value= "extrapolate")      
    surrogates.dClift_dq        = interpolate.interp1d(mach_data,training.dClift_dq        ,kind = 'linear',   bounds_error=False, fill_value= "extrapolate")      
    surrogates.dClift_dr        = interpolate.interp1d(mach_data,training.dClift_dr        ,kind = 'linear',   bounds_error=False, fill_value= "extrapolate")      
    surrogates.dCdrag_dalpha    = interpolate.interp1d(mach_data,training.dCdrag_dalpha    ,kind = 'linear',   bounds_error=False, fill_value= "extrapolate")      
    surrogates.dCdrag_dbeta     = interpolate.interp1d(mach_data,training.dCdrag_dbeta     ,kind = 'linear',   bounds_error=False, fill_value= "extrapolate")   
    surrogates.dCdrag_du        = interpolate.interp1d(mach_data,training.dCdrag_du        ,kind = 'linear',   bounds_error=False, fill_value= "extrapolate")      
    surrogates.dCdrag_dv        = interpolate.interp1d(mach_data,training.dCdrag_dv        ,kind = 'linear',   bounds_error=False, fill_value= "extrapolate")      
    surrogates.dCdrag_dw        = interpolate.interp1d(mach_data,training.dCdrag_dw        ,kind = 'linear',   bounds_error=False, fill_value= "extrapolate")      
    surrogates.dCdrag_dp        = interpolate.interp1d(mach_data,training.dCdrag_dp        ,kind = 'linear',   bounds_error=False, fill_value= "extrapolate")      
    surrogates.dCdrag_dq        = interpolate.interp1d(mach_data,training.dCdrag_dq        ,kind = 'linear',   bounds_error=False, fill_value= "extrapolate")      
    surrogates.dCdrag_dr        = interpolate.interp1d(mach_data,training.dCdrag_dr        ,kind = 'linear',   bounds_error=False, fill_value= "extrapolate")      
    surrogates.dCX_dalpha       = interpolate.interp1d(mach_data,training.dCX_dalpha       ,kind = 'linear',   bounds_error=False, fill_value= "extrapolate")      
    surrogates.dCX_dbeta        = interpolate.interp1d(mach_data,training.dCX_dbeta        ,kind = 'linear',   bounds_error=False, fill_value= "extrapolate")  
    surrogates.dCX_du           = interpolate.interp1d(mach_data,training.dCX_du           ,kind = 'linear',   bounds_error=False, fill_value= "extrapolate")      
    surrogates.dCX_dv           = interpolate.interp1d(mach_data,training.dCX_dv           ,kind = 'linear',   bounds_error=False, fill_value= "extrapolate")      
    surrogates.dCX_dw           = interpolate.interp1d(mach_data,training.dCX_dw           ,kind = 'linear',   bounds_error=False, fill_value= "extrapolate")      
    surrogates.dCX_dp           = interpolate.interp1d(mach_data,training.dCX_dp           ,kind = 'linear',   bounds_error=False, fill_value= "extrapolate")      
    surrogates.dCX_dq           = interpolate.interp1d(mach_data,training.dCX_dq           ,kind = 'linear',   bounds_error=False, fill_value= "extrapolate")      
    surrogates.dCX_dr           = interpolate.interp1d(mach_data,training.dCX_dr           ,kind = 'linear',   bounds_error=False, fill_value= "extrapolate")      
    surrogates.dCY_dalpha       = interpolate.interp1d(mach_data,training.dCY_dalpha       ,kind = 'linear',   bounds_error=False, fill_value= "extrapolate")      
    surrogates.dCY_dbeta        = interpolate.interp1d(mach_data,training.dCY_dbeta        ,kind = 'linear',   bounds_error=False, fill_value= "extrapolate")  
    surrogates.dCY_du           = interpolate.interp1d(mach_data,training.dCY_du           ,kind = 'linear',   bounds_error=False, fill_value= "extrapolate")      
    surrogates.dCY_dv           = interpolate.interp1d(mach_data,training.dCY_dv           ,kind = 'linear',   bounds_error=False, fill_value= "extrapolate")      
    surrogates.dCY_dw           = interpolate.interp1d(mach_data,training.dCY_dw           ,kind = 'linear',   bounds_error=False, fill_value= "extrapolate")      
    surrogates.dCY_dp           = interpolate.interp1d(mach_data,training.dCY_dp           ,kind = 'linear',   bounds_error=False, fill_value= "extrapolate")      
    surrogates.dCY_dq           = interpolate.interp1d(mach_data,training.dCY_dq           ,kind = 'linear',   bounds_error=False, fill_value= "extrapolate")      
    surrogates.dCY_dr           = interpolate.interp1d(mach_data,training.dCY_dr           ,kind = 'linear',   bounds_error=False, fill_value= "extrapolate")      
    surrogates.dCZ_dalpha       = interpolate.interp1d(mach_data,training.dCZ_dalpha       ,kind = 'linear',   bounds_error=False, fill_value= "extrapolate")      
    surrogates.dCZ_dbeta        = interpolate.interp1d(mach_data,training.dCZ_dbeta        ,kind = 'linear',   bounds_error=False, fill_value= "extrapolate")  
    surrogates.dCZ_du           = interpolate.interp1d(mach_data,training.dCZ_du           ,kind = 'linear',   bounds_error=False, fill_value= "extrapolate")      
    surrogates.dCZ_dv           = interpolate.interp1d(mach_data,training.dCZ_dv           ,kind = 'linear',   bounds_error=False, fill_value= "extrapolate")      
    surrogates.dCZ_dw           = interpolate.interp1d(mach_data,training.dCZ_dw           ,kind = 'linear',   bounds_error=False, fill_value= "extrapolate")      
    surrogates.dCZ_dp           = interpolate.interp1d(mach_data,training.dCZ_dp           ,kind = 'linear',   bounds_error=False, fill_value= "extrapolate")      
    surrogates.dCZ_dq           = interpolate.interp1d(mach_data,training.dCZ_dq           ,kind = 'linear',   bounds_error=False, fill_value= "extrapolate")      
    surrogates.dCZ_dr           = interpolate.interp1d(mach_data,training.dCZ_dr           ,kind = 'linear',   bounds_error=False, fill_value= "extrapolate")      
    surrogates.dCL_dalpha       = interpolate.interp1d(mach_data,training.dCL_dalpha       ,kind = 'linear',   bounds_error=False, fill_value= "extrapolate")      
    surrogates.dCL_dbeta        = interpolate.interp1d(mach_data,training.dCL_dbeta        ,kind = 'linear',   bounds_error=False, fill_value= "extrapolate")  
    surrogates.dCL_du           = interpolate.interp1d(mach_data,training.dCL_du           ,kind = 'linear',   bounds_error=False, fill_value= "extrapolate")      
    surrogates.dCL_dv           = interpolate.interp1d(mach_data,training.dCL_dv           ,kind = 'linear',   bounds_error=False, fill_value= "extrapolate")      
    surrogates.dCL_dw           = interpolate.interp1d(mach_data,training.dCL_dw           ,kind = 'linear',   bounds_error=False, fill_value= "extrapolate")      
    surrogates.dCL_dp           = interpolate.interp1d(mach_data,training.dCL_dp           ,kind = 'linear',   bounds_error=False, fill_value= "extrapolate")      
    surrogates.dCL_dq           = interpolate.interp1d(mach_data,training.dCL_dq           ,kind = 'linear',   bounds_error=False, fill_value= "extrapolate")      
    surrogates.dCL_dr           = interpolate.interp1d(mach_data,training.dCL_dr           ,kind = 'linear',   bounds_error=False, fill_value= "extrapolate")      
    surrogates.dCM_dalpha       = interpolate.interp1d(mach_data,training.dCM_dalpha       ,kind = 'linear',   bounds_error=False, fill_value= "extrapolate")      
    surrogates.dCM_dbeta        = interpolate.interp1d(mach_data,training.dCM_dbeta        ,kind = 'linear',   bounds_error=False, fill_value= "extrapolate")  
    surrogates.dCM_du           = interpolate.interp1d(mach_data,training.dCM_du           ,kind = 'linear',   bounds_error=False, fill_value= "extrapolate")      
    surrogates.dCM_dv           = interpolate.interp1d(mach_data,training.dCM_dv           ,kind = 'linear',   bounds_error=False, fill_value= "extrapolate")      
    surrogates.dCM_dw           = interpolate.interp1d(mach_data,training.dCM_dw           ,kind = 'linear',   bounds_error=False, fill_value= "extrapolate")      
    surrogates.dCM_dp           = interpolate.interp1d(mach_data,training.dCM_dp           ,kind = 'linear',   bounds_error=False, fill_value= "extrapolate")      
    surrogates.dCM_dq           = interpolate.interp1d(mach_data,training.dCM_dq           ,kind = 'linear',   bounds_error=False, fill_value= "extrapolate")      
    surrogates.dCM_dr           = interpolate.interp1d(mach_data,training.dCM_dr           ,kind = 'linear',   bounds_error=False, fill_value= "extrapolate")      
    surrogates.dCN_dalpha       = interpolate.interp1d(mach_data,training.dCN_dalpha       ,kind = 'linear',   bounds_error=False, fill_value= "extrapolate")      
    surrogates.dCN_dbeta        = interpolate.interp1d(mach_data,training.dCN_dbeta        ,kind = 'linear',   bounds_error=False, fill_value= "extrapolate")  
    surrogates.dCN_du           = interpolate.interp1d(mach_data,training.dCN_du           ,kind = 'linear',   bounds_error=False, fill_value= "extrapolate")      
    surrogates.dCN_dv           = interpolate.interp1d(mach_data,training.dCN_dv           ,kind = 'linear',   bounds_error=False, fill_value= "extrapolate")      
    surrogates.dCN_dw           = interpolate.interp1d(mach_data,training.dCN_dw           ,kind = 'linear',   bounds_error=False, fill_value= "extrapolate")      
    surrogates.dCN_dp           = interpolate.interp1d(mach_data,training.dCN_dp           ,kind = 'linear',   bounds_error=False, fill_value= "extrapolate")      
    surrogates.dCN_dq           = interpolate.interp1d(mach_data,training.dCN_dq           ,kind = 'linear',   bounds_error=False, fill_value= "extrapolate")      
    surrogates.dCN_dr           = interpolate.interp1d(mach_data,training.dCN_dr           ,kind = 'linear',   bounds_error=False, fill_value= "extrapolate")
   

    if aerodynamics.aileron_flag: 
        surrogates.Clift_delta_a    = RegularGridInterpolator((aileron_data,mach_data),training.Clift_delta_a  ,method = 'linear',   bounds_error=False, fill_value=None)
        surrogates.Cdrag_delta_a    = RegularGridInterpolator((aileron_data,mach_data),training.Cdrag_delta_a  ,method = 'linear',   bounds_error=False, fill_value=None)
        surrogates.CX_delta_a       = RegularGridInterpolator((aileron_data,mach_data),training.CX_delta_a  ,method = 'linear',   bounds_error=False, fill_value=None) 
        surrogates.CY_delta_a       = RegularGridInterpolator((aileron_data,mach_data),training.CY_delta_a  ,method = 'linear',   bounds_error=False, fill_value=None) 
        surrogates.CZ_delta_a       = RegularGridInterpolator((aileron_data,mach_data),training.CZ_delta_a  ,method = 'linear',   bounds_error=False, fill_value=None) 
        surrogates.CL_delta_a       = RegularGridInterpolator((aileron_data,mach_data),training.CL_delta_a  ,method = 'linear',   bounds_error=False, fill_value=None) 
        surrogates.CM_delta_a       = RegularGridInterpolator((aileron_data,mach_data),training.CM_delta_a  ,method = 'linear',   bounds_error=False, fill_value=None) 
        surrogates.CN_delta_a       = RegularGridInterpolator((aileron_data,mach_data),training.CN_delta_a  ,method = 'linear',   bounds_error=False, fill_value=None) 
        surrogates.dClift_ddelta_a  = interpolate.interp1d(mach_data,training.dClift_ddelta_a     , kind = 'linear',   bounds_error=False, fill_value="extrapolate")
        surrogates.dCdrag_ddelta_a  = interpolate.interp1d(mach_data,training.dCdrag_ddelta_a     , kind = 'linear',   bounds_error=False, fill_value="extrapolate") 
        surrogates.dCX_ddelta_a     = interpolate.interp1d(mach_data,training.dCX_ddelta_a        , kind = 'linear',   bounds_error=False, fill_value="extrapolate") 
        surrogates.dCY_ddelta_a     = interpolate.interp1d(mach_data,training.dCY_ddelta_a        , kind = 'linear',   bounds_error=False, fill_value="extrapolate")  
        surrogates.dCZ_ddelta_a     = interpolate.interp1d(mach_data,training.dCZ_ddelta_a        , kind = 'linear',   bounds_error=False, fill_value="extrapolate") 
        surrogates.dCL_ddelta_a     = interpolate.interp1d(mach_data,training.dCL_ddelta_a        , kind = 'linear',   bounds_error=False, fill_value="extrapolate") 
        surrogates.dCM_ddelta_a     = interpolate.interp1d(mach_data,training.dCM_ddelta_a        , kind = 'linear',   bounds_error=False, fill_value="extrapolate") 
        surrogates.dCN_ddelta_a     = interpolate.interp1d(mach_data,training.dCN_ddelta_a        , kind = 'linear',   bounds_error=False, fill_value="extrapolate")             
    
    if aerodynamics.elevator_flag: 
        surrogates.Clift_delta_e    = RegularGridInterpolator((elevator_data,mach_data),training.Clift_delta_e  ,method = 'linear',   bounds_error=False, fill_value=None) 
        surrogates.Cdrag_delta_e    = RegularGridInterpolator((elevator_data,mach_data),training.Cdrag_delta_e  ,method = 'linear',   bounds_error=False, fill_value=None)
        surrogates.CX_delta_e       = RegularGridInterpolator((elevator_data,mach_data),training.CX_delta_e  ,method = 'linear',   bounds_error=False, fill_value=None) 
        surrogates.CY_delta_e       = RegularGridInterpolator((elevator_data,mach_data),training.CY_delta_e  ,method = 'linear',   bounds_error=False, fill_value=None) 
        surrogates.CZ_delta_e       = RegularGridInterpolator((elevator_data,mach_data),training.CZ_delta_e  ,method = 'linear',   bounds_error=False, fill_value=None) 
        surrogates.CL_delta_e       = RegularGridInterpolator((elevator_data,mach_data),training.CL_delta_e  ,method = 'linear',   bounds_error=False, fill_value=None) 
        surrogates.CM_delta_e       = RegularGridInterpolator((elevator_data,mach_data),training.CM_delta_e  ,method = 'linear',   bounds_error=False, fill_value=None) 
        surrogates.CN_delta_e       = RegularGridInterpolator((elevator_data,mach_data),training.CN_delta_e  ,method = 'linear',   bounds_error=False, fill_value=None) 
        surrogates.dClift_ddelta_e  = interpolate.interp1d(mach_data,training.dClift_ddelta_e  ,kind = 'linear',   bounds_error=False, fill_value= "extrapolate")
        surrogates.dCdrag_ddelta_e  = interpolate.interp1d(mach_data,training.dCdrag_ddelta_e  ,kind = 'linear',   bounds_error=False, fill_value= "extrapolate") 
        surrogates.dCX_ddelta_e     = interpolate.interp1d(mach_data,training.dCX_ddelta_e     ,kind = 'linear',   bounds_error=False, fill_value= "extrapolate") 
        surrogates.dCY_ddelta_e     = interpolate.interp1d(mach_data,training.dCY_ddelta_e     ,kind = 'linear',   bounds_error=False, fill_value= "extrapolate")  
        surrogates.dCZ_ddelta_e     = interpolate.interp1d(mach_data,training.dCZ_ddelta_e     ,kind = 'linear',   bounds_error=False, fill_value= "extrapolate") 
        surrogates.dCL_ddelta_e     = interpolate.interp1d(mach_data,training.dCL_ddelta_e     ,kind = 'linear',   bounds_error=False, fill_value= "extrapolate") 
        surrogates.dCM_ddelta_e     = interpolate.interp1d(mach_data,training.dCM_ddelta_e     ,kind = 'linear',   bounds_error=False, fill_value= "extrapolate") 
        surrogates.dCN_ddelta_e     = interpolate.interp1d(mach_data,training.dCN_ddelta_e     ,kind = 'linear',   bounds_error=False, fill_value= "extrapolate")   
    
    
    if aerodynamics.rudder_flag: 
        surrogates.Clift_delta_r    = RegularGridInterpolator((rudder_data,mach_data),training.Clift_delta_r  ,method = 'linear',   bounds_error=False, fill_value=None)  
        surrogates.Cdrag_delta_r    = RegularGridInterpolator((rudder_data,mach_data),training.Cdrag_delta_r  ,method = 'linear',   bounds_error=False, fill_value=None)
        surrogates.CX_delta_r       = RegularGridInterpolator((rudder_data,mach_data),training.CX_delta_r  ,method = 'linear',   bounds_error=False, fill_value=None) 
        surrogates.CY_delta_r       = RegularGridInterpolator((rudder_data,mach_data),training.CY_delta_r  ,method = 'linear',   bounds_error=False, fill_value=None) 
        surrogates.CZ_delta_r       = RegularGridInterpolator((rudder_data,mach_data),training.CZ_delta_r  ,method = 'linear',   bounds_error=False, fill_value=None) 
        surrogates.CL_delta_r       = RegularGridInterpolator((rudder_data,mach_data),training.CL_delta_r  ,method = 'linear',   bounds_error=False, fill_value=None) 
        surrogates.CM_delta_r       = RegularGridInterpolator((rudder_data,mach_data),training.CM_delta_r  ,method = 'linear',   bounds_error=False, fill_value=None) 
        surrogates.CN_delta_r       = RegularGridInterpolator((rudder_data,mach_data),training.CN_delta_r  ,method = 'linear',   bounds_error=False, fill_value=None) 
        surrogates.dClift_ddelta_r  = interpolate.interp1d(mach_data,training.dClift_ddelta_r    ,kind = 'linear',   bounds_error=False, fill_value="extrapolate") 
        surrogates.dCdrag_ddelta_r  = interpolate.interp1d(mach_data,training.dCdrag_ddelta_r    ,kind = 'linear',   bounds_error=False, fill_value="extrapolate")  
        surrogates.dCX_ddelta_r     = interpolate.interp1d(mach_data,training.dCX_ddelta_r       ,kind = 'linear',   bounds_error=False, fill_value="extrapolate")  
        surrogates.dCY_ddelta_r     = interpolate.interp1d(mach_data,training.dCY_ddelta_r       ,kind = 'linear',   bounds_error=False, fill_value="extrapolate")   
        surrogates.dCZ_ddelta_r     = interpolate.interp1d(mach_data,training.dCZ_ddelta_r       ,kind = 'linear',   bounds_error=False, fill_value="extrapolate")  
        surrogates.dCL_ddelta_r     = interpolate.interp1d(mach_data,training.dCL_ddelta_r       ,kind = 'linear',   bounds_error=False, fill_value="extrapolate")  
        surrogates.dCM_ddelta_r     = interpolate.interp1d(mach_data,training.dCM_ddelta_r       ,kind = 'linear',   bounds_error=False, fill_value="extrapolate")  
        surrogates.dCN_ddelta_r     = interpolate.interp1d(mach_data,training.dCN_ddelta_r       ,kind = 'linear',   bounds_error=False, fill_value="extrapolate")    
    
    if aerodynamics.flap_flag:
        surrogates.Clift_delta_f    = RegularGridInterpolator((flap_data,mach_data),training.Clift_delta_f  ,method = 'linear',   bounds_error=False, fill_value=None) 
        surrogates.Cdrag_delta_f    = RegularGridInterpolator((flap_data,mach_data),training.Cdrag_delta_f  ,method = 'linear',   bounds_error=False, fill_value=None)
        surrogates.CX_delta_f       = RegularGridInterpolator((flap_data,mach_data),training.CX_delta_f  ,method = 'linear',   bounds_error=False, fill_value=None) 
        surrogates.CY_delta_f       = RegularGridInterpolator((flap_data,mach_data),training.CY_delta_f  ,method = 'linear',   bounds_error=False, fill_value=None) 
        surrogates.CZ_delta_f       = RegularGridInterpolator((flap_data,mach_data),training.CZ_delta_f  ,method = 'linear',   bounds_error=False, fill_value=None) 
        surrogates.CL_delta_f       = RegularGridInterpolator((flap_data,mach_data),training.CL_delta_f  ,method = 'linear',   bounds_error=False, fill_value=None) 
        surrogates.CM_delta_f       = RegularGridInterpolator((flap_data,mach_data),training.CM_delta_f  ,method = 'linear',   bounds_error=False, fill_value=None) 
        surrogates.CN_delta_f       = RegularGridInterpolator((flap_data,mach_data),training.CN_delta_f  ,method = 'linear',   bounds_error=False, fill_value=None) 
        surrogates.dClift_ddelta_f  = interpolate.interp1d(mach_data,training.dClift_ddelta_f  ,kind = 'linear',   bounds_error=False, fill_value="extrapolate")
        surrogates.dCdrag_ddelta_f  = interpolate.interp1d(mach_data,training.dCdrag_ddelta_f  ,kind = 'linear',   bounds_error=False, fill_value="extrapolate") 
        surrogates.dCX_ddelta_f     = interpolate.interp1d(mach_data,training.dCX_ddelta_f     ,kind = 'linear',   bounds_error=False, fill_value="extrapolate") 
        surrogates.dCY_ddelta_f     = interpolate.interp1d(mach_data,training.dCY_ddelta_f     ,kind = 'linear',   bounds_error=False, fill_value="extrapolate")  
        surrogates.dCZ_ddelta_f     = interpolate.interp1d(mach_data,training.dCZ_ddelta_f     ,kind = 'linear',   bounds_error=False, fill_value="extrapolate") 
        surrogates.dCL_ddelta_f     = interpolate.interp1d(mach_data,training.dCL_ddelta_f     ,kind = 'linear',   bounds_error=False, fill_value="extrapolate") 
        surrogates.dCM_ddelta_f     = interpolate.interp1d(mach_data,training.dCM_ddelta_f     ,kind = 'linear',   bounds_error=False, fill_value="extrapolate") 
        surrogates.dCN_ddelta_f     = interpolate.interp1d(mach_data,training.dCN_ddelta_f     ,kind = 'linear',   bounds_error=False, fill_value="extrapolate")   
    
    if aerodynamics.slat_flag: 
        surrogates.Clift_delta_s    = RegularGridInterpolator((slat_data,mach_data),training.Clift_delta_s  ,method = 'linear',   bounds_error=False, fill_value=None)         
        surrogates.Cdrag_delta_s    = RegularGridInterpolator((slat_data,mach_data),training.Cdrag_delta_s  ,method = 'linear',   bounds_error=False, fill_value=None)
        surrogates.CX_delta_s       = RegularGridInterpolator((slat_data,mach_data),training.CX_delta_s  ,method = 'linear',   bounds_error=False, fill_value=None) 
        surrogates.CY_delta_s       = RegularGridInterpolator((slat_data,mach_data),training.CY_delta_s  ,method = 'linear',   bounds_error=False, fill_value=None) 
        surrogates.CZ_delta_s       = RegularGridInterpolator((slat_data,mach_data),training.CZ_delta_s  ,method = 'linear',   bounds_error=False, fill_value=None) 
        surrogates.CL_delta_s       = RegularGridInterpolator((slat_data,mach_data),training.CL_delta_s  ,method = 'linear',   bounds_error=False, fill_value=None) 
        surrogates.CM_delta_s       = RegularGridInterpolator((slat_data,mach_data),training.CM_delta_s  ,method = 'linear',   bounds_error=False, fill_value=None) 
        surrogates.CN_delta_s       = RegularGridInterpolator((slat_data,mach_data),training.CN_delta_s  ,method = 'linear',   bounds_error=False, fill_value=None) 
        surrogates.dClift_ddelta_s  = interpolate.interp1d(mach_data,training.dClift_ddelta_s  ,kind = 'linear',   bounds_error=False, fill_value="extrapolate")  
        surrogates.dCdrag_ddelta_s  = interpolate.interp1d(mach_data,training.dCdrag_ddelta_s  ,kind = 'linear',   bounds_error=False, fill_value="extrapolate")   
        surrogates.dCX_ddelta_s     = interpolate.interp1d(mach_data,training.dCX_ddelta_s     ,kind = 'linear',   bounds_error=False, fill_value="extrapolate") 
        surrogates.dCY_ddelta_s     = interpolate.interp1d(mach_data,training.dCY_ddelta_s     ,kind = 'linear',   bounds_error=False, fill_value="extrapolate")  
        surrogates.dCZ_ddelta_s     = interpolate.interp1d(mach_data,training.dCZ_ddelta_s     ,kind = 'linear',   bounds_error=False, fill_value="extrapolate") 
        surrogates.dCL_ddelta_s     = interpolate.interp1d(mach_data,training.dCL_ddelta_s     ,kind = 'linear',   bounds_error=False, fill_value="extrapolate") 
        surrogates.dCM_ddelta_s     = interpolate.interp1d(mach_data,training.dCM_ddelta_s     ,kind = 'linear',   bounds_error=False, fill_value="extrapolate") 
        surrogates.dCN_ddelta_s     = interpolate.interp1d(mach_data,training.dCN_ddelta_s     ,kind = 'linear',   bounds_error=False, fill_value="extrapolate")   
   
    return surrogates
 <|MERGE_RESOLUTION|>--- conflicted
+++ resolved
@@ -61,11 +61,7 @@
    
     surrogates.Clift_wing_alpha = Data()
     surrogates.Cdrag_wing_alpha = Data() 
-<<<<<<< HEAD
-    for wing in vehicle.wings: 
-=======
     for wing in  vehicle.wings: 
->>>>>>> b75e71f9
         surrogates.Clift_wing_alpha[wing.tag] = RegularGridInterpolator((AoA_data ,mach_data),training.Clift_wing_alpha[wing.tag]        ,method = 'linear',   bounds_error=False, fill_value=None) 
         surrogates.Cdrag_wing_alpha[wing.tag] = RegularGridInterpolator((AoA_data ,mach_data),training.Cdrag_wing_alpha[wing.tag]        ,method = 'linear',   bounds_error=False, fill_value=None) 
      

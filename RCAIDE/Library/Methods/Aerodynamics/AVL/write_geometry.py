## @ingroup Library-Methods-Aerdoynamics-AVL
# RCAIDE/Library/Methods/Aerdoynamics/AVL/write_geometry.py
# 
<<<<<<< HEAD
# Created:  Oct 2015, T. Momose
# Modified: Jan 2016, E. Botero
#           Oct 2018, M. Clarke
#           Aug 2019, M. Clarke
#           Apr 2020, M. Clarke

# ----------------------------------------------------------------------
#  Imports
# ----------------------------------------------------------------------
from .purge_files import purge_files  
=======
# 
# Created:  Jul 2024, M. Clarke 

# ----------------------------------------------------------------------------------------------------------------------
#  IMPORT
# ----------------------------------------------------------------------------------------------------------------------    
from .purge_files import purge_files 
>>>>>>> 68bde00a
from .create_avl_datastructure import translate_avl_wing, translate_avl_body 

# ----------------------------------------------------------------------------------------------------------------------
# write_geometry
# ----------------------------------------------------------------------------------------------------------------------   
## @ingroup Library-Methods-Aerodynamics-AVL
def write_geometry(avl_object,run_script_path):
    """This function writes the translated aircraft geometry into text file read 
    by AVL when it is called

    Assumptions:
        None
        
    Source:
        Drela, M. and Youngren, H., AVL, http://web.mit.edu/drela/Public/web/avl

    Inputs:
        avl_object

    Outputs:
        None

    Properties Used:
        N/A
    """    
    
    # unpack inputs
    aircraft                   = avl_object.geometry
    geometry_file              = avl_object.settings.filenames.features
    number_of_spanwise_vortices   = avl_object.settings.number_of_spanwise_vortices
    number_of_chordwise_vortices  = avl_object.settings.number_of_chordwise_vortices
    # Open the geometry file after purging if it already exists
    purge_files([geometry_file]) 
    geometry             = open(geometry_file,'w')

    with open(geometry_file,'w') as geometry:
        header_text       = make_header_text(avl_object)
        geometry.write(header_text)
        
        for w in aircraft.wings:
            avl_wing      = translate_avl_wing(w)
            wing_text     = make_surface_text(avl_wing,number_of_spanwise_vortices,number_of_chordwise_vortices)
            geometry.write(wing_text)  
            
        for b in aircraft.fuselages:
            avl_body  = translate_avl_body(b)
            body_text = make_body_text(avl_body,number_of_chordwise_vortices)
            geometry.write(body_text)
            
    return


def make_header_text(avl_object):  
    """This function writes the header using the template required for the AVL executable to read

    Assumptions:
        None
        
    Source:
        None

    Inputs:
        avl_object.settings.flow_symmetry.xz_plane                      [-]
        avl_object.settings.flow_symmetry.xy_parallel                   [-]
        avl_object.settings.flow_symmetry.z_symmetry_plane              [-]
        avl_object.geometry.wings['main_wing'].areas.reference          [meters**2]
        avl_object.geometry.wings['main_wing'].chords.mean_aerodynamic  [meters]
        avl_object.geometry.wings['main_wing'].spans.projected          [meters]
        avl_object.geometry.mass_properties.center_of_gravity           [meters]
        avl_object.geometry.tag                                         [-]
    
    Outputs:
        header_text                                                     [-]

    Properties Used:
        N/A
    """      
    header_base = \
'''{0}

#Mach
 {1}
 
#Iysym   IZsym   Zsym
  {2}      {3}     {4}
  
#Sref    Cref    Bref 	<meters>
{5}      {6}     {7}

#Xref    Yref    Zref   <meters>
{8}      {9}     {10}

'''

    # Unpack inputs
    Iysym = avl_object.settings.flow_symmetry.xz_plane
    Izsym = avl_object.settings.flow_symmetry.xy_parallel
    Zsym  = avl_object.settings.flow_symmetry.z_symmetry_plane
    Sref  = avl_object.geometry.wings['main_wing'].areas.reference
    Cref  = avl_object.geometry.wings['main_wing'].chords.mean_aerodynamic
    Bref  = avl_object.geometry.wings['main_wing'].spans.projected
    Xref  = avl_object.geometry.mass_properties.center_of_gravity[0][0]
    Yref  = avl_object.geometry.mass_properties.center_of_gravity[0][1]
    Zref  = avl_object.geometry.mass_properties.center_of_gravity[0][2]
    name  = avl_object.geometry.tag

    mach = 0.0

    # Insert inputs into the template
    header_text = header_base.format(name,mach,Iysym,Izsym,Zsym,Sref,Cref,Bref,Xref,Yref,Zref)

    return header_text


def make_surface_text(avl_wing,number_of_spanwise_vortices,number_of_chordwise_vortices):
    """This function writes the surface text using the template required for the AVL executable to read

    Assumptions:
        None
        
    Source:
        None

    Inputs:
       avl_wing.symmetric
       avl_wing.tag
        
    Outputs:
        surface_text                                                 

    Properties Used:
        N/A
    """       
    ordered_tags = []         
    surface_base = \
        '''

#---------------------------------------------------------
SURFACE
{0}
#Nchordwise  Cspace   Nspanwise  Sspace
{1}         {2}         {3}      {4}{5}
'''        
    # Unpack inputs
    symm = avl_wing.symmetric
    name = avl_wing.tag

    if symm:
        ydup = '\n\nYDUPLICATE\n0.0\n' # Duplication of wing about xz plane
    else:
        ydup     = ' ' 
    
    # Vertical Wings
    if avl_wing.vertical:
        # Define precision of analysis. See AVL documentation for reference 
        chordwise_vortex_spacing = 1.0
        spanwise_vortex_spacing  = -1.1                              # cosine distribution i.e. || |   |    |    |  | ||
        ordered_tags = sorted(avl_wing.sections, key = lambda x: x.origin[0][2])
        
        # Write text 
        surface_text = surface_base.format(name,number_of_chordwise_vortices,chordwise_vortex_spacing,number_of_spanwise_vortices ,spanwise_vortex_spacing,ydup)
        for i in range(len(ordered_tags)):
            section_text    = make_wing_section_text(ordered_tags[i])
            surface_text    = surface_text + section_text
            
    # Horizontal Wings        
    else:        
        # Define precision of analysis. See AVL documentation for reference
        chordwise_vortex_spacing = 1.0        
        spanwise_vortex_spacing  = 1.0                              # cosine distribution i.e. || |   |    |    |  | ||
        ordered_tags = sorted(avl_wing.sections, key = lambda x: x.origin[0][1])
    
        # Write text  
        surface_text = surface_base.format(name,number_of_chordwise_vortices,chordwise_vortex_spacing,number_of_spanwise_vortices ,spanwise_vortex_spacing,ydup)
        for i in range(len(ordered_tags)):
            section_text    = make_wing_section_text(ordered_tags[i])
            surface_text    = surface_text + section_text

    return surface_text


def make_body_text(avl_body,number_of_chordwise_vortices):   
    """This function writes the body text using the template required for the AVL executable to read

    Assumptions:
        None
        
    Source:
        None

    Inputs:
        avl_body.sections.horizontal
        avl_body.sections.vertical
    
    Outputs:
        body_text                                                 

    Properties Used:
        N/A
    """      
    surface_base = \
'''

#---------------------------------------------------------
SURFACE
{0}
#Nchordwise  Cspace   Nspanwise  Sspace
{1}           {2}      
'''
    # Unpack inputs
    name = avl_body.tag
    
    # Define precision of analysis. See AVL documentation for reference 
    chordwise_vortex_spacing = 1.0 
    
    # Form the horizontal part of the + shaped fuselage    
    hname           = name + '_horizontal'
    horizontal_text = surface_base.format(hname,number_of_chordwise_vortices,chordwise_vortex_spacing)
       
    ordered_tags = []
    ordered_tags = sorted(avl_body.sections.horizontal, key = lambda x: x.origin[1])
    for i in range(len(ordered_tags)):
        section_text    = make_body_section_text(ordered_tags[i])
        horizontal_text = horizontal_text + section_text
        
    # Form the vertical part of the + shaped fuselage
    vname         = name + '_vertical'
    vertical_text = surface_base.format(vname,number_of_chordwise_vortices,chordwise_vortex_spacing)   
    ordered_tags = []
    ordered_tags = sorted(avl_body.sections.vertical, key = lambda x: x.origin[2])
    for i in range(len(ordered_tags)):
        section_text    = make_body_section_text(ordered_tags[i])
        vertical_text = vertical_text + section_text
        
    body_text = horizontal_text + vertical_text
    return body_text  


def make_wing_section_text(avl_section):
    """This function writes the wing text using the template required for the AVL executable to read

    Assumptions:
        None
        
    Source:
        None

    Inputs:
       avl_section.origin             [meters]
       avl_section.chord              [meters]
       avl_section.twist              [radians]
       avl_section.airfoil_coord_file [-] 
        
    Outputs:
        wing_section_text                                                 

    Properties Used:
        N/A
    """      
    section_base = \
'''
SECTION
#Xle    Yle      Zle      Chord     Ainc  Nspanwise  Sspace
{0}  {1}    {2}    {3}    {4}     
'''
    airfoil_base = \
'''AFILE
{}
'''
    naca_airfoil_base = \
'''NACA
{}
'''
    # Unpack inputs
    x_le          = avl_section.origin[0][0]
    y_le          = avl_section.origin[0][1]
    z_le          = avl_section.origin[0][2]
    chord         = avl_section.chord
    ainc          = avl_section.twist
    airfoil_coord = avl_section.airfoil_coord_file
    naca_airfoil  = avl_section.naca_airfoil 
     
    wing_section_text = section_base.format(round(x_le,4),round(y_le,4), round(z_le,4),round(chord,4),round(ainc,4))
    if airfoil_coord:
        wing_section_text = wing_section_text + airfoil_base.format(airfoil_coord)
    if naca_airfoil:
        wing_section_text = wing_section_text + naca_airfoil_base.format(naca_airfoil)        
    
    ordered_cs = []
    ordered_cs = sorted(avl_section.control_surfaces, key = lambda x: x.order)
    for i in range(len(ordered_cs)):
        control_text = make_controls_text(ordered_cs[i])
        wing_section_text = wing_section_text + control_text

    return wing_section_text

    
def make_body_section_text(avl_body_section):
    """This function writes the body text using the template required for the AVL executable to read

    Assumptions:
        None
        
    Source:
        None

    Inputs:
       avl_section.origin             [meters]
       avl_section.chord              [meters]
       avl_section.twist              [radians]
       avl_section.airfoil_coord_file [-] 
                  
    Outputs:
        body_section_text                                                 

    Properties Used:
        N/A
    """    
    section_base = \
'''
SECTION
#Xle     Yle      Zle      Chord     Ainc  Nspanwise  Sspace
{0}    {1}     {2}     {3}     {4}      1        0
'''
    airfoil_base = \
'''AFILE
{}
'''

    # Unpack inputs
    x_le    = avl_body_section.origin[0]
    y_le    = avl_body_section.origin[1]
    z_le    = avl_body_section.origin[2]
    chord   = avl_body_section.chord
    ainc    = avl_body_section.twist
    airfoil = avl_body_section.airfoil_coord_file

    body_section_text = section_base.format(round(x_le,4),round(y_le,4), round(z_le,4),round(chord,4),round(ainc,4))
    if airfoil:
        body_section_text = body_section_text + airfoil_base.format(airfoil)
    
    return body_section_text

    
def make_controls_text(avl_control_surface):
    """This function writes the control surface text using the template required 
    for the AVL executable to read

    Assumptions:
        None
        
    Source:
        None

    Inputs:
        avl_control_surface.tag             [-]
        avl_control_surface.gain            [-]
        avl_control_surface.x_hinge         [-]
        avl_control_surface.hinge_vector    [-]
        avl_control_surface.sign_duplicate  [-]
                  
    Outputs:
        control_text                                                 

    Properties Used:
        N/A
    """    
    control_base = \
'''CONTROL
{0}    {1}   {2}   {3}  {4}
'''

    # Unpack inputs
    name     = avl_control_surface.tag
    gain     = avl_control_surface.gain
    xhinge   = avl_control_surface.x_hinge
    hv       = avl_control_surface.hinge_vector
    sign_dup = avl_control_surface.sign_duplicate

    control_text = control_base.format(name,gain,xhinge,hv,sign_dup)

    return control_text<|MERGE_RESOLUTION|>--- conflicted
+++ resolved
@@ -1,18 +1,6 @@
 ## @ingroup Library-Methods-Aerdoynamics-AVL
 # RCAIDE/Library/Methods/Aerdoynamics/AVL/write_geometry.py
 # 
-<<<<<<< HEAD
-# Created:  Oct 2015, T. Momose
-# Modified: Jan 2016, E. Botero
-#           Oct 2018, M. Clarke
-#           Aug 2019, M. Clarke
-#           Apr 2020, M. Clarke
-
-# ----------------------------------------------------------------------
-#  Imports
-# ----------------------------------------------------------------------
-from .purge_files import purge_files  
-=======
 # 
 # Created:  Jul 2024, M. Clarke 
 
@@ -20,7 +8,6 @@
 #  IMPORT
 # ----------------------------------------------------------------------------------------------------------------------    
 from .purge_files import purge_files 
->>>>>>> 68bde00a
 from .create_avl_datastructure import translate_avl_wing, translate_avl_body 
 
 # ----------------------------------------------------------------------------------------------------------------------

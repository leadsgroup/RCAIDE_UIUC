## @ingroup Methods-Energy-Propulsors-Turbofan_Propulsor
# RCAIDE/Methods/Energy/Propulsors/Turbofan_Propulsor/compute_turbofan_performance.py
# 
# 
# Created:  Jul 2024, RCAIDE Team

# ----------------------------------------------------------------------------------------------------------------------
#  IMPORT
# ----------------------------------------------------------------------------------------------------------------------
# RCAIDE imports  
from RCAIDE.Framework.Core import Data   
from RCAIDE.Library.Methods.Propulsors.Converters.Ram                import compute_ram_performance
from RCAIDE.Library.Methods.Propulsors.Converters.Combustor          import compute_combustor_performance
from RCAIDE.Library.Methods.Propulsors.Converters.Compressor         import compute_compressor_performance
from RCAIDE.Library.Methods.Propulsors.Converters.Fan                import compute_fan_performance
from RCAIDE.Library.Methods.Propulsors.Converters.Turbine            import compute_turbine_performance
from RCAIDE.Library.Methods.Propulsors.Converters.Expansion_Nozzle   import compute_expansion_nozzle_performance 
from RCAIDE.Library.Methods.Propulsors.Converters.Compression_Nozzle import compute_compression_nozzle_performance
from RCAIDE.Library.Methods.Propulsors.Turbofan_Propulsor            import compute_thrust

import  numpy as  np
from copy import  deepcopy

# ----------------------------------------------------------------------------------------------------------------------
# compute_performance
# ---------------------------------------------------------------------------------------------------------------------- 
<<<<<<< HEAD
## @ingroup Methods-Energy-Propulsors-Turbofan_Propulsor
def compute_turbofan_performance(fuel_line,state, center_of_gravity):  
    ''' Computes the perfomrance of all turbofan engines connected to a fuel tank
    
    Assumptions: 
    N/A

    Source:
    N/A

    Inputs:   
    fuel_line            - data structure containing turbofans on distrubution network  [-]  
    propulsors           - list of propulsors that are powered by energy source         [-]
    state                - operating data structure                                     [-] 
                     
    Outputs:                      
    outputs              - turbofan operating outputs                                   [-]
    total_thrust         - thrust of turbofans                                          [N]
    total_power          - power of turbofans                                           [W] 
    
    Properties Used: 
    N.A.        
    '''
      
    total_power     = 0*state.ones_row(1) 
    total_thrust    = 0*state.ones_row(3) 
    conditions      = state.conditions
    stored_results_flag  = False  
    
    for turbofan in fuel_line.propulsors:  
        if turbofan.active == True:  
            if fuel_line.identical_propulsors == False:
                # run analysis  
                total_thrust,total_power ,stored_results_flag,stored_propulsor_tag = compute_performance(conditions,fuel_line,turbofan,total_thrust,total_power)
            else:             
                if stored_results_flag == False: 
                    # run analysis 
                    total_thrust,total_power ,stored_results_flag,stored_propulsor_tag = compute_performance(conditions,fuel_line,turbofan,total_thrust,total_power)
                else:
                    # use old results 
                    total_thrust,total_power  = reuse_stored_data(conditions,fuel_line,turbofan,stored_propulsor_tag,total_thrust,total_power)
                
    return total_thrust,total_power

def compute_performance(conditions,fuel_line,turbofan,total_thrust,total_power):  
=======
## @ingroup Methods-Energy-Propulsors-Turbofan_Propulsor  
def compute_turbofan_performance(turbofan,state,fuel_line,center_of_gravity= [[0.0, 0.0,0.0]]):  
>>>>>>> f800b573
    ''' Computes the perfomrance of one turbofan
    
    Assumptions: 
    N/A

    Source:
    N/A
    
    Inputs:  
    turbofan             - turbofan data structure               [-]  
    state                - operating conditions data structure   [-]  
    fuel_line            - fuelline                              [-]
    center_of_gravity    - aircraft center of gravity            [m]

    Outputs:  
    total_thrust         - thrust of turbofan group              [N]
    total_momnet         - moment of turbofan group              [Nm]
    total_power          - power of turbofan group               [W] 
    stored_results_flag  - boolean for stored results            [-]     
    stored_propulsor_tag - name of turbojet with stored results  [-]
    
    Properties Used: 
    N.A.        
    ''' 
    conditions                = state.conditions   
    noise_conditions          = conditions.noise[fuel_line.tag][turbofan.tag] 
    turbofan_conditions       = conditions.energy[fuel_line.tag][turbofan.tag] 
    ram                       = turbofan.ram
    inlet_nozzle              = turbofan.inlet_nozzle
    low_pressure_compressor   = turbofan.low_pressure_compressor
    high_pressure_compressor  = turbofan.high_pressure_compressor
    fan                       = turbofan.fan
    combustor                 = turbofan.combustor
    high_pressure_turbine     = turbofan.high_pressure_turbine
    low_pressure_turbine      = turbofan.low_pressure_turbine
    core_nozzle               = turbofan.core_nozzle
    fan_nozzle                = turbofan.fan_nozzle 
    bypass_ratio              = turbofan.bypass_ratio
    
    # unpack component conditions 
    ram_conditions          = turbofan_conditions[ram.tag]    
    fan_conditions          = turbofan_conditions[fan.tag]    
    inlet_nozzle_conditions = turbofan_conditions[inlet_nozzle.tag]
    core_nozzle_conditions  = turbofan_conditions[core_nozzle.tag]
    fan_nozzle_conditions   = turbofan_conditions[fan_nozzle.tag]
    lpc_conditions          = turbofan_conditions[low_pressure_compressor.tag]
    hpc_conditions          = turbofan_conditions[high_pressure_compressor.tag]
    lpt_conditions          = turbofan_conditions[low_pressure_turbine.tag]
    hpt_conditions          = turbofan_conditions[high_pressure_turbine.tag]
    combustor_conditions    = turbofan_conditions[combustor.tag] 
 
    # Set the working fluid to determine the fluid properties
    ram.working_fluid = turbofan.working_fluid

    # Flow through the ram , this computes the necessary flow quantities and stores it into conditions
    compute_ram_performance(ram,ram_conditions,conditions)

    # Link inlet nozzle to ram 
    inlet_nozzle_conditions.inputs.stagnation_temperature             = ram_conditions.outputs.stagnation_temperature 
    inlet_nozzle_conditions.inputs.stagnation_pressure                = ram_conditions.outputs.stagnation_pressure

    # Flow through the inlet nozzle
    compute_compression_nozzle_performance(inlet_nozzle,inlet_nozzle_conditions,conditions)

    # Link low pressure compressor to the inlet nozzle
    lpc_conditions.inputs.stagnation_temperature  = inlet_nozzle_conditions.outputs.stagnation_temperature
    lpc_conditions.inputs.stagnation_pressure     = inlet_nozzle_conditions.outputs.stagnation_pressure

    # Flow through the low pressure compressor
    compute_compressor_performance(low_pressure_compressor,lpc_conditions,conditions)

    # Link the high pressure compressor to the low pressure compressor
    hpc_conditions.inputs.stagnation_temperature = lpc_conditions.outputs.stagnation_temperature
    hpc_conditions.inputs.stagnation_pressure    = lpc_conditions.outputs.stagnation_pressure

    # Flow through the high pressure compressor
    compute_compressor_performance(high_pressure_compressor,hpc_conditions,conditions)

    # Link the fan to the inlet nozzle
    fan_conditions.inputs.stagnation_temperature                      = inlet_nozzle_conditions.outputs.stagnation_temperature
    fan_conditions.inputs.stagnation_pressure                         = inlet_nozzle_conditions.outputs.stagnation_pressure

    # Flow through the fan
    compute_fan_performance(fan,fan_conditions,conditions)

    # Link the combustor to the high pressure compressor
    combustor_conditions.inputs.stagnation_temperature                = hpc_conditions.outputs.stagnation_temperature
    combustor_conditions.inputs.stagnation_pressure                   = hpc_conditions.outputs.stagnation_pressure

    # Flow through the high pressor comprresor
    compute_combustor_performance(combustor,combustor_conditions,conditions)

    # Link the shaft power output to the low pressure compressor
    try:
        shaft_power = turbofan.Shaft_Power_Off_Take       
        shaft_power.inputs.mdhc                            = turbofan.compressor_nondimensional_massflow
        shaft_power.inputs.Tref                            = turbofan.reference_temperature
        shaft_power.inputs.Pref                            = turbofan.reference_pressure
        shaft_power.inputs.total_temperature_reference     = lpc_conditions.outputs.stagnation_temperature
        shaft_power.inputs.total_pressure_reference        = lpc_conditions.outputs.stagnation_pressure

        shaft_power(conditions)
        lpt_conditions.inputs.shaft_power_off_take   = shaft_power.outputs
    except:
        pass

    # Link the high pressure turbine to the combustor
    hpt_conditions.inputs.stagnation_temperature    = combustor_conditions.outputs.stagnation_temperature
    hpt_conditions.inputs.stagnation_pressure       = combustor_conditions.outputs.stagnation_pressure
    hpt_conditions.inputs.fuel_to_air_ratio         = combustor_conditions.outputs.fuel_to_air_ratio

    # Link the high pressuer turbine to the high pressure compressor
    hpt_conditions.inputs.compressor                = hpc_conditions.outputs

    # Link the high pressure turbine to the fan
    hpt_conditions.inputs.fan                       = fan_conditions.outputs
    hpt_conditions.inputs.bypass_ratio              = 0.0 #set to zero to ensure that fan not linked here 

    # Flow through the high pressure turbine
    compute_turbine_performance(high_pressure_turbine,hpt_conditions,conditions)

    # Link the low pressure turbine to the high pressure turbine
    lpt_conditions.inputs.stagnation_temperature     = hpt_conditions.outputs.stagnation_temperature
    lpt_conditions.inputs.stagnation_pressure        = hpt_conditions.outputs.stagnation_pressure

    # Link the low pressure turbine to the low_pressure_compresor
    lpt_conditions.inputs.compressor                 = lpc_conditions.outputs

    # Link the low pressure turbine to the combustor
    lpt_conditions.inputs.fuel_to_air_ratio          = combustor_conditions.outputs.fuel_to_air_ratio

    # Link the low pressure turbine to the fan
    lpt_conditions.inputs.fan                        = fan_conditions.outputs 

    # Get the bypass ratio from the thrust component
    lpt_conditions.inputs.bypass_ratio               = bypass_ratio

    # Flow through the low pressure turbine
    compute_turbine_performance(low_pressure_turbine,lpt_conditions,conditions)

    # Link the core nozzle to the low pressure turbine
    core_nozzle_conditions.inputs.stagnation_temperature              = lpt_conditions.outputs.stagnation_temperature
    core_nozzle_conditions.inputs.stagnation_pressure                 = lpt_conditions.outputs.stagnation_pressure

    # Flow through the core nozzle
    compute_expansion_nozzle_performance(core_nozzle,core_nozzle_conditions,conditions)

    # Link the dan nozzle to the fan
    fan_nozzle_conditions.inputs.stagnation_temperature               = fan_conditions.outputs.stagnation_temperature
    fan_nozzle_conditions.inputs.stagnation_pressure                  = fan_conditions.outputs.stagnation_pressure

    # Flow through the fan nozzle
    compute_expansion_nozzle_performance(fan_nozzle,fan_nozzle_conditions,conditions)
 
    # Link the thrust component to the fan nozzle
    turbofan_conditions.fan_nozzle_exit_velocity                        = fan_nozzle_conditions.outputs.velocity
    turbofan_conditions.fan_nozzle_area_ratio                           = fan_nozzle_conditions.outputs.area_ratio  
    turbofan_conditions.fan_nozzle_static_pressure                      = fan_nozzle_conditions.outputs.static_pressure
    turbofan_conditions.core_nozzle_area_ratio                          = core_nozzle_conditions.outputs.area_ratio 
    turbofan_conditions.core_nozzle_static_pressure                     = core_nozzle_conditions.outputs.static_pressure
    turbofan_conditions.core_nozzle_exit_velocity                       = core_nozzle_conditions.outputs.velocity  

    # Link the thrust component to the combustor
    turbofan_conditions.fuel_to_air_ratio                        = combustor_conditions.outputs.fuel_to_air_ratio

    # Link the thrust component to the low pressure compressor 
    turbofan_conditions.total_temperature_reference              = lpc_conditions.outputs.stagnation_temperature
    turbofan_conditions.total_pressure_reference                 = lpc_conditions.outputs.stagnation_pressure 
    turbofan_conditions.bypass_ratio                             = bypass_ratio
    turbofan_conditions.flow_through_core                        = 1./(1.+bypass_ratio) #scaled constant to turn on core thrust computation
    turbofan_conditions.flow_through_fan                         = bypass_ratio/(1.+bypass_ratio) #scaled constant to turn on fan thrust computation        

    # Compute the thrust
    compute_thrust(turbofan,turbofan_conditions,conditions)

    # Compute forces and moments
    moment_vector      = 0*state.ones_row(3)
    F                  = 0*state.ones_row(3)
    F[:,0]             =  turbofan_conditions.thrust[:,0]
    moment_vector[:,0] =  turbofan.origin[0][0] -   center_of_gravity[0][0] 
    moment_vector[:,1] =  turbofan.origin[0][1]  -  center_of_gravity[0][1] 
    moment_vector[:,2] =  turbofan.origin[0][2]  -  center_of_gravity[0][2]
    M                  =  np.cross(moment_vector, F)   
    moment             = M 
    power              = turbofan_conditions.power
    thrust             = F

    # store data
    core_nozzle_res = Data(
                exit_static_temperature             = core_nozzle_conditions.outputs.static_temperature,
                exit_static_pressure                = core_nozzle_conditions.outputs.static_pressure,
                exit_stagnation_temperature         = core_nozzle_conditions.outputs.stagnation_temperature,
                exit_stagnation_pressure            = core_nozzle_conditions.outputs.static_pressure,
                exit_velocity                       = core_nozzle_conditions.outputs.velocity
            )

    fan_nozzle_res = Data(
                exit_static_temperature             = fan_nozzle_conditions.outputs.static_temperature,
                exit_static_pressure                = fan_nozzle_conditions.outputs.static_pressure,
                exit_stagnation_temperature         = fan_nozzle_conditions.outputs.stagnation_temperature,
                exit_stagnation_pressure            = fan_nozzle_conditions.outputs.static_pressure,
                exit_velocity                       = fan_nozzle_conditions.outputs.velocity
            )

    noise_conditions.turbofan.fan_nozzle    = fan_nozzle_res
    noise_conditions.turbofan.core_nozzle   = core_nozzle_res  
    noise_conditions.turbofan.fan           = None
    stored_results_flag                     = True
    stored_propulsor_tag                    = turbofan.tag 
    
    return thrust,moment,power,stored_results_flag,stored_propulsor_tag 
    
def reuse_stored_turbofan_data(turbofan,state,fuel_line,stored_propulsor_tag,center_of_gravity= [[0.0, 0.0,0.0]]):
    '''Reuses results from one turbofan for identical turbofans
    
    Assumptions: 
    N/A

    Source:
    N/A

    Inputs:  
    turbofan             - turbofan data structure                [-]
    state                - operating conditions data structure   [-]  
    fuel_line            - fuelline                              [-]  
    total_thrust         - thrust of turbofan group              [N]
    total_power          - power of turbofan group               [W] 

    Outputs:  
    total_thrust         - thrust of turbofan group              [N]
    total_power          - power of turbofan group               [W] 
    
    Properties Used: 
    N.A.        
    ''' 
    conditions                                      = state.conditions  
    conditions.energy[fuel_line.tag][turbofan.tag]  = deepcopy(conditions.energy[fuel_line.tag][stored_propulsor_tag])
    conditions.noise[fuel_line.tag][turbofan.tag]   = deepcopy(conditions.noise[fuel_line.tag][stored_propulsor_tag])
    
    # compute moment  
    moment_vector      = 0*state.ones_row(3)
    F                  = 0*state.ones_row(3)
    F[:,0]             = conditions.energy[fuel_line.tag][turbofan.tag].thrust[:,0] 
    moment_vector[:,0] = turbofan.origin[0][0] -   center_of_gravity[0][0] 
    moment_vector[:,1] = turbofan.origin[0][1]  -  center_of_gravity[0][1] 
    moment_vector[:,2] = turbofan.origin[0][2]  -  center_of_gravity[0][2]
    moment             = np.cross(moment_vector, F)           
  
    power                                   = conditions.energy[fuel_line.tag][turbofan.tag].power
    thrust                                  = conditions.energy[fuel_line.tag][turbofan.tag].thrust 
    conditions.energy[fuel_line.tag][turbofan.tag].moment =  moment 
 
    return thrust,moment,power    <|MERGE_RESOLUTION|>--- conflicted
+++ resolved
@@ -24,56 +24,8 @@
 # ----------------------------------------------------------------------------------------------------------------------
 # compute_performance
 # ---------------------------------------------------------------------------------------------------------------------- 
-<<<<<<< HEAD
-## @ingroup Methods-Energy-Propulsors-Turbofan_Propulsor
-def compute_turbofan_performance(fuel_line,state, center_of_gravity):  
-    ''' Computes the perfomrance of all turbofan engines connected to a fuel tank
-    
-    Assumptions: 
-    N/A
-
-    Source:
-    N/A
-
-    Inputs:   
-    fuel_line            - data structure containing turbofans on distrubution network  [-]  
-    propulsors           - list of propulsors that are powered by energy source         [-]
-    state                - operating data structure                                     [-] 
-                     
-    Outputs:                      
-    outputs              - turbofan operating outputs                                   [-]
-    total_thrust         - thrust of turbofans                                          [N]
-    total_power          - power of turbofans                                           [W] 
-    
-    Properties Used: 
-    N.A.        
-    '''
-      
-    total_power     = 0*state.ones_row(1) 
-    total_thrust    = 0*state.ones_row(3) 
-    conditions      = state.conditions
-    stored_results_flag  = False  
-    
-    for turbofan in fuel_line.propulsors:  
-        if turbofan.active == True:  
-            if fuel_line.identical_propulsors == False:
-                # run analysis  
-                total_thrust,total_power ,stored_results_flag,stored_propulsor_tag = compute_performance(conditions,fuel_line,turbofan,total_thrust,total_power)
-            else:             
-                if stored_results_flag == False: 
-                    # run analysis 
-                    total_thrust,total_power ,stored_results_flag,stored_propulsor_tag = compute_performance(conditions,fuel_line,turbofan,total_thrust,total_power)
-                else:
-                    # use old results 
-                    total_thrust,total_power  = reuse_stored_data(conditions,fuel_line,turbofan,stored_propulsor_tag,total_thrust,total_power)
-                
-    return total_thrust,total_power
-
-def compute_performance(conditions,fuel_line,turbofan,total_thrust,total_power):  
-=======
 ## @ingroup Methods-Energy-Propulsors-Turbofan_Propulsor  
 def compute_turbofan_performance(turbofan,state,fuel_line,center_of_gravity= [[0.0, 0.0,0.0]]):  
->>>>>>> f800b573
     ''' Computes the perfomrance of one turbofan
     
     Assumptions: 

# RCAIDE/Library/Methods/Propulsors/Converters/Ducted_Fan.py
#  
# Created:  Jul 2023, M. Clarke

# ----------------------------------------------------------------------------------------------------------------------
#  IMPORT
# ----------------------------------------------------------------------------------------------------------------------

# RCAIDE imports
import  RCAIDE
from RCAIDE.Framework.Core import Data ,redirect  
from RCAIDE.Framework.Analyses.Propulsion.Ducted_Fan_Design_Code import Ducted_Fan_Design_Code
from RCAIDE.Library.Methods.Propulsors.Converters.Ducted_Fan.compute_ducted_fan_performance import compute_ducted_fan_efficiency
 
# python imports   
from shutil import rmtree
from .write_geometry                     import  write_geometry
from .write_input_deck                   import  write_input_deck
from .run_dfdc_analysis                  import  run_dfdc_analysis
from .translate_conditions_to_dfdc_cases import  translate_conditions_to_dfdc_cases
from .read_results                       import  read_results 
from scipy import interpolate 
import os
import numpy as  np

# ----------------------------------------------------------------------------------------------------------------------
#  design_ducted_fan
# ---------------------------------------------------------------------------------------------------------------------- 
def design_ducted_fan(ducted_fan, dfdc_bin_name = 'dfdc', new_regression_results = False, keep_files = True): 
    """ Optimizes ducted fan given input design conditions.

    Assumptions: 

    Source:
        https://web.mit.edu/drela/Public/web/dfdc/
        http://www.esotec.org/sw/DFDC.html 
    
    Inputs:
        dfdc_analysis (dict): DFDC analysis data structure  

    Outputs:
        None
    """
    

    if ducted_fan.fidelity == 'Rankine_Froude_Momentum_Theory':
        
        omega     = ducted_fan.cruise.design_angular_velocity
        V         = ducted_fan.cruise.design_freestream_velocity
        K_fan     = ducted_fan.fan_effectiveness           
        A_R       = np.pi*(ducted_fan.tip_radius**2)
        A_exit    = np.pi*(ducted_fan.exit_radius**2)
        epsilon_d = A_exit/A_R
        atmo      = RCAIDE.Framework.Analyses.Atmospheric.US_Standard_1976()
        rho       = atmo.compute_values(ducted_fan.cruise.design_altitude,0.).density 
<<<<<<< HEAD
        
        # get propulsive efficiency 
        C_p, C_t, eta_p = compute_ducted_fan_efficiency(ducted_fan, V, omega)
=======
                # get propulsive efficiency 
        n, D, J, Cp, Ct, eta_p  = compute_ducted_fan_efficiency(ducted_fan, V, omega)
>>>>>>> 856af592

        if ducted_fan.cruise.design_thrust == None  and ducted_fan.cruise.design_power != None:
            
            P_EM  = ducted_fan.cruise.design_power
            T     = Ct * rho * (V**2)*(D**2)
        elif ducted_fan.cruise.design_power == None  and ducted_fan.cruise.design_thrust != None:
            T    = ducted_fan.cruise.design_thrust
            Preq = (3/4)*T*V + np.sqrt(((T**2)*(V**2))/16 + (T**3/(4*rho*A_R*epsilon_d)))
            P_EM = Preq * K_fan/eta_p
        else:
            raise AttributeError('design thrust or power not set')

        Q    = (P_EM / omega) 
                
        ducted_fan.cruise.design_power              = P_EM[0,0]
        ducted_fan.cruise.design_efficiency         = eta_p 
<<<<<<< HEAD
        ducted_fan.cruise.design_torque             = Q[0,0]
        ducted_fan.cruise.design_thrust_coefficient = C_t  
        ducted_fan.cruise.design_power_coefficient  = C_p 
=======
        ducted_fan.cruise.design_torque             = Q
        ducted_fan.cruise.design_thrust_coefficient = Ct  
        ducted_fan.cruise.design_power_coefficient  = Cp 
>>>>>>> 856af592

    elif ducted_fan.fidelity == 'Blade_Element_Momentum_Theory': 
        if ducted_fan.cruise.design_altitude == None:
            raise AttributeError('design altitude not set')
        atmosphere      = RCAIDE.Framework.Analyses.Atmospheric.US_Standard_1976()
        atmo_data       = atmosphere.compute_values(ducted_fan.cruise.design_altitude)      
        
        if ducted_fan.cruise.design_freestream_mach == None: 
            ducted_fan.cruise.design_freestream_mach = ducted_fan.cruise.design_freestream_velocity / atmo_data.speed_of_sound[0,0]  
    
        if ducted_fan.cruise.design_freestream_velocity == None: 
            ducted_fan.cruise.design_freestream_velocity = ducted_fan.cruise.design_freestream_mach * atmo_data.speed_of_sound[0,0]       
        
        if (ducted_fan.cruise.design_angular_velocity)  == None:
            raise AttributeError('design tip mach and/or angular velocity not set')
            
        dfdc_analysis                                   = Ducted_Fan_Design_Code() 
        dfdc_analysis.geometry                          = ducted_fan
        dfdc_analysis.settings.filenames.dfdc_bin_name  = dfdc_bin_name
        dfdc_analysis.settings.new_regression_results   = new_regression_results
        dfdc_analysis.settings.keep_files               = keep_files  
        # Get the root directory (one level above RCAIDE)
        current_dir = os.path.dirname(__file__)
        # Go up to the root directory containing RCAIDE
        root_dir = os.path.abspath(os.path.join(current_dir, *['..'] * 6))
    
        # Set the run folder path
        dfdc_analysis.settings.filenames.run_folder = os.path.join(root_dir, 'Regressions', 'Tests', 'network_electric', 'dfdc_files')
        run_folder = dfdc_analysis.settings.filenames.run_folder
    
        # Ensure the directory exists
        os.makedirs(run_folder, exist_ok=True)
        run_script_path                                 = run_folder.rstrip('dfdc_files').rstrip('/')    
        deck_template                                   = dfdc_analysis.settings.filenames.deck_template 
        print_output                                    = dfdc_analysis.settings.print_output  
        dfdc_analysis.current_status.deck_file          = deck_template.format(1) 
     
        # translate conditions  
        translate_conditions_to_dfdc_cases(dfdc_analysis)  
        dfdc_analysis.settings.filenames.case  =  dfdc_analysis.geometry.tag +  '.case'
        # write the input files
        with redirect.folder(run_folder,force=False):
            write_geometry(dfdc_analysis,run_script_path)    
            write_input_deck(dfdc_analysis)   
    
            # RUN DFDC!
            _ = run_dfdc_analysis(dfdc_analysis,print_output)
    
        # translate results
        results = read_results(dfdc_analysis)
    
        if not dfdc_analysis.settings.keep_files:
            rmtree(run_folder) 
             
        # save blade geometry 
        ducted_fan.rotor.twist_distribution           = results.geometry.rotor_twist_distribution            
        ducted_fan.rotor.chord_distribution           = results.geometry.rotor_chord_distribution            
        ducted_fan.rotor.radius_distribution          = results.geometry.rotor_radius_distribution           
        ducted_fan.rotor.non_dim_radius_distribution  = results.geometry.rotor_non_dim_radius_distribution   
        ducted_fan.rotor.solidity_distribution        = results.geometry.rotor_solidity_distribution         
        ducted_fan.stator.twist_distribution          = results.geometry.stator_twist_distribution           
        ducted_fan.stator.chord_distribution          = results.geometry.stator_chord_distribution           
        ducted_fan.stator.radius_distribution         = results.geometry.stator_radius_distribution          
        ducted_fan.stator.non_dim_radius_distribution = results.geometry.stator_non_dim_radius_distribution  
        ducted_fan.stator.solidity_distribution       = results.geometry.stator_solidity_distribution   
    
        mach              = dfdc_analysis.training.mach       
        tip_mach          = dfdc_analysis.training.tip_mach         
        altitude          = dfdc_analysis.training.altitude/1000
    
        # create performance surrogates 
        raw_data           = results.performance
        thrust             = clean_data(raw_data.thrust,mach,tip_mach,altitude,raw_data.converged_solution)               
        power              = clean_data(raw_data.power,mach,tip_mach,altitude,raw_data.converged_solution)                
        efficiency         = clean_data(raw_data.efficiency,mach,tip_mach,altitude,raw_data.converged_solution)           
        torque             = clean_data(raw_data.torque,mach,tip_mach,altitude,raw_data.converged_solution)               
        thrust_coefficient = clean_data(raw_data.thrust_coefficient,mach,tip_mach,altitude,raw_data.converged_solution)   
        power_coefficient  = clean_data(raw_data.power_coefficient,mach,tip_mach,altitude,raw_data.converged_solution)     
        
        surrogates =  Data()
        surrogates.thrust              = interpolate.RegularGridInterpolator((mach,tip_mach,altitude),thrust               ,method = 'linear',   bounds_error=False, fill_value=None)      
        surrogates.power               = interpolate.RegularGridInterpolator((mach,tip_mach,altitude),power                ,method = 'linear',   bounds_error=False, fill_value=None)
        surrogates.efficiency          = interpolate.RegularGridInterpolator((mach,tip_mach,altitude),efficiency           ,method = 'linear',   bounds_error=False, fill_value=None)      
        surrogates.torque              = interpolate.RegularGridInterpolator((mach,tip_mach,altitude),torque               ,method = 'linear',   bounds_error=False, fill_value=None)
        surrogates.thrust_coefficient  = interpolate.RegularGridInterpolator((mach,tip_mach,altitude),thrust_coefficient   ,method = 'linear',   bounds_error=False, fill_value=None)      
        surrogates.power_coefficient   = interpolate.RegularGridInterpolator((mach,tip_mach,altitude),power_coefficient    ,method = 'linear',   bounds_error=False, fill_value=None) 
        
        ducted_fan.performance_surrogates =  surrogates 
        
        ducted_fan.cruise.design_thrust             = results.performance.design_thrust            
        ducted_fan.cruise.design_power              = results.performance.design_power             
        ducted_fan.cruise.design_efficiency         = results.performance.design_efficiency        
        ducted_fan.cruise.design_torque             = results.performance.design_power /  ducted_fan.cruise.design_angular_velocity   
        ducted_fan.cruise.design_thrust_coefficient = results.performance.design_thrust_coefficient
        ducted_fan.cruise.design_power_coefficient  = results.performance.design_power_coefficient  
        
    return

def clean_data(raw_data,mach,tip_mach,altitude,convergence_matrix):  
    cleaned_data =  np.zeros((len(mach),len(tip_mach),len(altitude))) 
    for i in range(len(mach)): 
        x = tip_mach
        y = altitude
        
        # mask invalid values
        array = np.ma.masked_invalid(raw_data[i])
        if np.all(array.mask ==False):
            cleaned_data[i, :, :] =  array.data
        else: 
            yy,xx   = np.meshgrid(y, x)
            x1      = xx[~array.mask]
            y1      = yy[~array.mask]
            newarr  = array[~array.mask] 
            points  = np.vstack((x1, y1)).T
            values1 = newarr.data
            cleaned_data[i, :, :]  = interpolate.griddata(points, values1, (xx, yy), method='cubic',  fill_value = -1E5)
             
    return cleaned_data
<|MERGE_RESOLUTION|>--- conflicted
+++ resolved
@@ -53,14 +53,8 @@
         epsilon_d = A_exit/A_R
         atmo      = RCAIDE.Framework.Analyses.Atmospheric.US_Standard_1976()
         rho       = atmo.compute_values(ducted_fan.cruise.design_altitude,0.).density 
-<<<<<<< HEAD
-        
-        # get propulsive efficiency 
-        C_p, C_t, eta_p = compute_ducted_fan_efficiency(ducted_fan, V, omega)
-=======
                 # get propulsive efficiency 
         n, D, J, Cp, Ct, eta_p  = compute_ducted_fan_efficiency(ducted_fan, V, omega)
->>>>>>> 856af592
 
         if ducted_fan.cruise.design_thrust == None  and ducted_fan.cruise.design_power != None:
             
@@ -73,19 +67,13 @@
         else:
             raise AttributeError('design thrust or power not set')
 
-        Q    = (P_EM / omega) 
+        Q    = (P_EM / omega)[0]
                 
-        ducted_fan.cruise.design_power              = P_EM[0,0]
+        ducted_fan.cruise.design_power              = P_EM
         ducted_fan.cruise.design_efficiency         = eta_p 
-<<<<<<< HEAD
-        ducted_fan.cruise.design_torque             = Q[0,0]
-        ducted_fan.cruise.design_thrust_coefficient = C_t  
-        ducted_fan.cruise.design_power_coefficient  = C_p 
-=======
         ducted_fan.cruise.design_torque             = Q
         ducted_fan.cruise.design_thrust_coefficient = Ct  
         ducted_fan.cruise.design_power_coefficient  = Cp 
->>>>>>> 856af592
 
     elif ducted_fan.fidelity == 'Blade_Element_Momentum_Theory': 
         if ducted_fan.cruise.design_altitude == None:

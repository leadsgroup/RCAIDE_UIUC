# RCAIDE/Library/Methods/Propulsors/Electric_Rotor_Propulsor/append_electric_rotor_residual_and_unknown.py
# 
# Created:  Jun 2024, M. Clarke  

# ----------------------------------------------------------------------------------------------------------------------
#  IMPORT
# ----------------------------------------------------------------------------------------------------------------------  
 # RCAIDE imports 
import RCAIDE
from RCAIDE.Library.Components.Propulsors.Converters.Propeller   import Propeller 
from RCAIDE.Library.Components.Propulsors.Converters.Lift_Rotor  import Lift_Rotor 
from RCAIDE.Library.Components.Propulsors.Converters.Prop_Rotor  import Prop_Rotor 

# ---------------------------------------------------------------------------------------------------------------------- 
#  append_electric_rotor_residual_and_unknown
# ----------------------------------------------------------------------------------------------------------------------  
def append_electric_rotor_residual_and_unknown(propulsor,segment):
<<<<<<< HEAD
    """
    Initializes the power coefficient unknown and torque matching residual for an electric rotor 
    propulsion system. The initial power coefficient is set based on the rotor type (propeller, 
    lift rotor, or prop rotor).

    Parameters
    ----------
    propulsor : RCAIDE.Library.Components.Propulsors.Electric_Rotor
        The electric rotor propulsion system
            - tag : str
                Identifier for the propulsor
            - rotor : Component
                The rotor component (Propeller, Lift_Rotor, or Prop_Rotor)
    segment : RCAIDE.Framework.Mission.Segments.Segment
        The mission segment being analyzed
            - state : State
                Contains solver unknowns and residuals

    Returns
    -------
    None

    Notes
    -----
    The function sets up two key variables for the solver:
        1. Power coefficient (Cp) unknown - initialized from design conditions
        2. Motor-rotor torque matching residual - initialized to zero

    **Definitions**

    'Power Coefficient'
        Non-dimensional parameter representing the power absorbed by the rotor
    """
=======
    ''' 
    appends the torque matching residual and unknown
    '''
>>>>>>> a9cd3184
    
    ones_row    = segment.state.ones_row
    rotor       = propulsor.rotor  
    motor       = propulsor.motor
    if type(rotor) == Propeller:
        cp_init  = float(rotor.cruise.design_power_coefficient)
    elif (type(rotor) == Lift_Rotor) or (type(rotor) == Prop_Rotor):
        cp_init  = float(rotor.hover.design_power_coefficient)
    else:
        cp_init  = 0.5
         
    if (type(motor) == RCAIDE.Library.Components.Propulsors.Converters.PMSM_Motor):
        segment.state.unknowns[ propulsor.tag + '_current']                    = 50 * ones_row(1)  
    else:
        segment.state.unknowns[ propulsor.tag + '_rotor_cp']                    = cp_init * ones_row(1)  
    segment.state.residuals.network[propulsor.tag +'_rotor_motor_torque'] = 0. * ones_row(1)
    
    return <|MERGE_RESOLUTION|>--- conflicted
+++ resolved
@@ -15,7 +15,6 @@
 #  append_electric_rotor_residual_and_unknown
 # ----------------------------------------------------------------------------------------------------------------------  
 def append_electric_rotor_residual_and_unknown(propulsor,segment):
-<<<<<<< HEAD
     """
     Initializes the power coefficient unknown and torque matching residual for an electric rotor 
     propulsion system. The initial power coefficient is set based on the rotor type (propeller, 
@@ -49,11 +48,6 @@
     'Power Coefficient'
         Non-dimensional parameter representing the power absorbed by the rotor
     """
-=======
-    ''' 
-    appends the torque matching residual and unknown
-    '''
->>>>>>> a9cd3184
     
     ones_row    = segment.state.ones_row
     rotor       = propulsor.rotor  

--- conflicted
+++ resolved
@@ -25,90 +25,6 @@
 # ---------------------------------------------------------------------------------------------------------------------- 
 def compute_turboprop_performance(turboprop,state,center_of_gravity= [[0.0, 0.0,0.0]]):    
     
-<<<<<<< HEAD
-    """
-    Computes the performance characteristics of a turboprop engine including thrust, power, and moments.
-
-    Parameters
-    ----------
-    turboprop : Turboprop
-        Turboprop engine object containing all component definitions
-            - ram : Ram
-            - inlet_nozzle : Compression_Nozzle  
-            - compressor : Compressor
-            - combustor : Combustor
-            - high_pressure_turbine : Turbine
-            - low_pressure_turbine : Turbine
-            - core_nozzle : Expansion_Nozzle
-    state : State
-        State data structure containing conditions
-            - conditions.energy : dict
-                Energy conditions for each component
-            - conditions.noise : dict 
-                Noise conditions for components
-    center_of_gravity : array, optional
-        Aircraft center of gravity coordinates [[x, y, z]], defaults to [[0.0, 0.0, 0.0]]
-
-    Returns
-    -------
-    thrust_vector : array
-        Three-dimensional thrust force vector [N]
-    moment : array
-        Three-dimensional moment vector [N*m]
-    power : float
-        Power output of the turboprop [W]
-    stored_results_flag : bool
-        Flag indicating if results were stored
-    stored_propulsor_tag : str
-        Tag identifier of the turboprop with stored results
-
-    Notes
-    -----
-    The function performs a component-by-component analysis through the turboprop:
-    1. Ram inlet performance
-    2. Inlet nozzle compression
-    3. Compressor performance
-    4. Combustor performance
-    5. High pressure turbine performance
-    6. Low pressure turbine performance
-    7. Core nozzle expansion
-    8. Final thrust and moment calculations
-
-    **Theory**
-
-    The turboprop performance is calculated by analyzing the thermodynamic cycle
-    through each component sequentially, passing the output conditions of one
-    component as inputs to the next.
-
-    See Also
-    --------
-    RCAIDE.Library.Methods.Propulsors.Converters.Ram.compute_ram_performance
-    RCAIDE.Library.Methods.Propulsors.Converters.Combustor.compute_combustor_performance
-    RCAIDE.Library.Methods.Propulsors.Converters.Compressor.compute_compressor_performance
-    RCAIDE.Library.Methods.Propulsors.Converters.Turbine.compute_turbine_performance
-    """
-    conditions                                            = state.conditions 
-    noise_conditions                                      = conditions.noise[turboprop.tag]  
-    turboprop_conditions                                  = conditions.energy[turboprop.tag]
-    
-    ram                                                   = turboprop.ram
-    inlet_nozzle                                          = turboprop.inlet_nozzle
-    compressor                                            = turboprop.compressor
-    combustor                                             = turboprop.combustor
-    high_pressure_turbine                                 = turboprop.high_pressure_turbine
-    low_pressure_turbine                                  = turboprop.low_pressure_turbine
-    core_nozzle                                           = turboprop.core_nozzle  
-
-    # unpack component conditions
-    turboprop_conditions                                  = conditions.energy[turboprop.tag]
-    ram_conditions                                        = turboprop_conditions[ram.tag]     
-    inlet_nozzle_conditions                               = turboprop_conditions[inlet_nozzle.tag]
-    core_nozzle_conditions                                = turboprop_conditions[core_nozzle.tag] 
-    compressor_conditions                                 = turboprop_conditions[compressor.tag]  
-    combustor_conditions                                  = turboprop_conditions[combustor.tag]
-    lpt_conditions                                        = turboprop_conditions[low_pressure_turbine.tag]
-    hpt_conditions                                        = turboprop_conditions[high_pressure_turbine.tag] 
-=======
     ''' Computes the performance of one turboprop
     
     Assumptions: 
@@ -153,7 +69,6 @@
     combustor_conditions     = turboprop_conditions[combustor.tag]
     lpt_conditions           = turboprop_conditions[low_pressure_turbine.tag]
     hpt_conditions           = turboprop_conditions[high_pressure_turbine.tag] 
->>>>>>> a9cd3184
      
     # Step 1: Set the working fluid to determine the fluid properties
     ram.working_fluid                                     = turboprop.working_fluid

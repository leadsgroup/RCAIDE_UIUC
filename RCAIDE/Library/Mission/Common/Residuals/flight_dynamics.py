## @ingroup Library-Missions-Common-Residuals
# RCAIDE/Library/Missions/Common/Residuals/flight_dynamics.py
# 
# 
# Created:  Jul 2023, M. Clarke

# ----------------------------------------------------------------------------------------------------------------------
#  IMPORT
# ----------------------------------------------------------------------------------------------------------------------

import RCAIDE
import numpy as np 

# ----------------------------------------------------------------------------------------------------------------------
#  Residual Total Forces
# ----------------------------------------------------------------------------------------------------------------------
## @ingroup Library-Missions-Common-Residuals
def flight_dynamics(segment): 
    transition_seg_flag =  type(segment) == RCAIDE.Framework.Mission.Segments.Transition.Constant_Acceleration_Constant_Angle_Linear_Climb
    ground_seg_flag =  (type(segment) == RCAIDE.Framework.Mission.Segments.Ground.Landing) or\
        (type(segment) == RCAIDE.Framework.Mission.Segments.Ground.Takeoff) or \
        (type(segment) == RCAIDE.Framework.Mission.Segments.Ground.Ground)

    if transition_seg_flag or ground_seg_flag: 
        v       = segment.state.conditions.frames.inertial.velocity_vector
        D       = segment.state.numerics.time.differentiate 
        segment.state.conditions.frames.inertial.acceleration_vector = np.dot(D,v)

    FT = segment.state.conditions.frames.inertial.total_force_vector
    a  = segment.state.conditions.frames.inertial.acceleration_vector    

    if transition_seg_flag: 
        omega = segment.state.conditions.frames.inertial.angular_velocity_vector
        D  = segment.state.numerics.time.differentiate   
        segment.state.conditions.frames.inertial.angular_acceleration_vector =  np.dot(D,omega)         

    MT      = segment.state.conditions.frames.inertial.total_moment_vector    
    ang_acc = segment.state.conditions.frames.inertial.angular_acceleration_vector  
    m       = segment.state.conditions.weights.total_mass
    I       = segment.analyses.aerodynamics.vehicle.mass_properties.moments_of_inertia.tensor  

    if ground_seg_flag:
        vf = segment.velocity_end
        if vf == 0.0: vf = 0.01 
        segment.state.residuals.force_x[:,0] = FT[1:,0]/m[1:,0] - a[1:,0] 
        segment.state.residuals.final_velocity_error = (v[-1,0] - vf)
    else: 
        if segment.flight_dynamics.force_x: 
            segment.state.residuals.force_x[:,0] = FT[:,0]/m[:,0] - a[:,0]  
        if segment.flight_dynamics.force_y: 
            segment.state.residuals.force_y[:,0] = FT[:,1]/m[:,0] - a[:,1]    
        if segment.flight_dynamics.force_z: 
            segment.state.residuals.force_z[:,0] = FT[:,2]/m[:,0] - a[:,2]  
        if  segment.flight_dynamics.moment_x:
            if I[0,0]  == 0:
                raise ("Moment of Inertia Matrix must be defined")
            segment.state.residuals.moment_x[:,0] = MT[:,0]/I[0,0] - ang_acc[:,0]   
        if  segment.flight_dynamics.moment_y:
            if I[1,1]  == 0:
                raise ("Moment of Inertia Matrix must be defined")
            segment.state.residuals.moment_y[:,0] = MT[:,1]/I[1,1] - ang_acc[:,1]   
        if  segment.flight_dynamics.moment_z:
<<<<<<< HEAD
            if I[2,2]  == 0:
                raise ("Moment of Inertia Matrix must be defined")
            segment.state.residuals.moment_z[:,0] = MT[:,2]/I[2,2] - ang_acc[:,2]   
   
=======
            segment.state.residuals.moment_z[:,0] = MT[:,2]/I[2,2] - ang_acc[:,2] 
     
>>>>>>> f800b573
    return<|MERGE_RESOLUTION|>--- conflicted
+++ resolved
@@ -37,7 +37,7 @@
     MT      = segment.state.conditions.frames.inertial.total_moment_vector    
     ang_acc = segment.state.conditions.frames.inertial.angular_acceleration_vector  
     m       = segment.state.conditions.weights.total_mass
-    I       = segment.analyses.aerodynamics.vehicle.mass_properties.moments_of_inertia.tensor  
+    I       = segment.analyses.aerodynamics.geometry.mass_properties.moments_of_inertia.tensor  
 
     if ground_seg_flag:
         vf = segment.velocity_end
@@ -52,21 +52,10 @@
         if segment.flight_dynamics.force_z: 
             segment.state.residuals.force_z[:,0] = FT[:,2]/m[:,0] - a[:,2]  
         if  segment.flight_dynamics.moment_x:
-            if I[0,0]  == 0:
-                raise ("Moment of Inertia Matrix must be defined")
             segment.state.residuals.moment_x[:,0] = MT[:,0]/I[0,0] - ang_acc[:,0]   
         if  segment.flight_dynamics.moment_y:
-            if I[1,1]  == 0:
-                raise ("Moment of Inertia Matrix must be defined")
             segment.state.residuals.moment_y[:,0] = MT[:,1]/I[1,1] - ang_acc[:,1]   
         if  segment.flight_dynamics.moment_z:
-<<<<<<< HEAD
-            if I[2,2]  == 0:
-                raise ("Moment of Inertia Matrix must be defined")
-            segment.state.residuals.moment_z[:,0] = MT[:,2]/I[2,2] - ang_acc[:,2]   
-   
-=======
             segment.state.residuals.moment_z[:,0] = MT[:,2]/I[2,2] - ang_acc[:,2] 
      
->>>>>>> f800b573
     return
--- conflicted
+++ resolved
@@ -3,7 +3,6 @@
 # 
 # 
 # Created:  Jul 2023, M. Clarke
-import  RCAIDE
  
 # ----------------------------------------------------------------------------------------------------------------------
 #  Unpack Unknowns
@@ -29,7 +28,7 @@
     # Thrust Vector Control 
     if assigned_control_variables.thrust_vector_angle.active:                
         for i in range(len(assigned_control_variables.thrust_vector_angle.assigned_propulsors)): 
-            propulsor_tags = assigned_control_variables.thrust_vector_angle.assigned_propulsors[i]
+            propulsor_tags = assigned_control_variables.throttle.assigned_propulsors[i]
             for j in range(len(propulsor_tags)): 
                 for fuel_line in fuel_lines:
                     if propulsor_tags[j] in fuel_line.propulsors:
@@ -56,31 +55,12 @@
     # Thrust Vector Control 
     if assigned_control_variables.thrust_vector_angle.active:                
         for i in range(len(assigned_control_variables.thrust_vector_angle.assigned_propulsors)): 
-            propulsor_tags = assigned_control_variables.thrust_vector_angle.assigned_propulsors[i]
+            propulsor_tags = assigned_control_variables.throttle.assigned_propulsors[i]
             for j in range(len(propulsor_tags)): 
                 for bus in busses:
                     if propulsor_tags[j] in bus.propulsors:
-<<<<<<< HEAD
-                        state.conditions.energy[bus.tag][propulsor_tags[j]].y_axis_rotation = state.unknowns["thrust_vector_" + str(i)]
-    
-    # Pitch Command
-    if type(segment) ==  RCAIDE.Framework.Mission.Segments.Transition.Constant_Acceleration_Constant_Pitchrate_Constant_Altitude or  \
-       type(segment) ==  RCAIDE.Framework.Mission.Segments.Transition.Constant_Acceleration_Constant_Angle_Linear_Climb:  
-            for bus in busses:
-                for propulsor in bus.propulsors:
-                    if type(propulsor) ==  RCAIDE.Library.Components.Propulsors.Electric_Rotor:
-                        if type(propulsor.rotor) ==  RCAIDE.Library.Components.Propulsors.Converters.Prop_Rotor: 
-                            beta_f         = propulsor.rotor.cruise.design_collective_pitch 
-                            t_nondim       = segment.state.numerics.dimensionless.control_points
-                            pitch_command  = t_nondim *   beta_f 
-                            state.conditions.energy[bus.tag][propulsor.tag].rotor.pitch_command =  pitch_command 
-                      
-=======
                         state.conditions.energy[bus.tag][propulsor_tags[j]].commanded_thrust_vector_angle = state.unknowns["thrust_vector_" + str(i)]
->>>>>>> f800b573
     return 
      
  
-    
- 
     
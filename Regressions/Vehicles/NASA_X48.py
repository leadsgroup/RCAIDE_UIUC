#  NASA_X48py 
""" setup file for the NASA X-48 vehicle
"""
# ----------------------------------------------------------------------
#   Imports
# ----------------------------------------------------------------------

# RCAIDE imports 
import RCAIDE
from RCAIDE.Framework.Core import Units, Data       
from RCAIDE.Library.Methods.Geometry.Planform                       import segment_properties    
from RCAIDE.Library.Methods.Propulsors.Converters.Ducted_Fan        import design_ducted_fan
<<<<<<< HEAD
from RCAIDE.Library.Methods.Propulsors.Converters.DC_Motor          import design_motor  
from RCAIDE.Library.Methods.Mass_Properties.Weight_Buildups.Propulsion import compute_motor_weight
=======
from RCAIDE.Library.Methods.Propulsors.Converters.Motor             import design_DC_motor  
from RCAIDE.Library.Methods.Weights.Correlation_Buildups.Propulsion import compute_motor_weight
>>>>>>> a9cd3184
from RCAIDE.Library.Plots                                           import *     
 
# python imports 
import numpy as np  
from copy import deepcopy 
import os

# ----------------------------------------------------------------------
#   Define the Vehicle
# ---------------------------------------------------------------------- 
def vehicle_setup(regression_flag, ducted_fan_type):

    # ------------------------------------------------------------------
    #   Initialize the Vehicle
    # ------------------------------------------------------------------    
    vehicle     = RCAIDE.Vehicle()
    vehicle.tag = 'NASA_X48'    

    # ------------------------------------------------------------------
    #   Vehicle-level Properties
    # ------------------------------------------------------------------    
    # mass properties
    vehicle.mass_properties.max_takeoff   = 227  
    vehicle.mass_properties.takeoff       = 227  
    vehicle.mass_properties.max_zero_fuel = 227 
    vehicle.mass_properties.cargo         = 0.0 

    # envelope properties
    vehicle.flight_envelope.ultimate_load = 2.5
    vehicle.flight_envelope.limit_load    = 1.5

    # basic parameters
    vehicle.reference_area                = 9.34 
    vehicle.systems.control               = "fully powered" 
    vehicle.systems.accessories           = "medium range"


    # ------------------------------------------------------------------        
    #   Main Wing
    # ------------------------------------------------------------------ 
    wing                                  = RCAIDE.Library.Components.Wings.Main_Wing()
    wing.tag                              = 'main_wing' 
    wing.aspect_ratio                     = 4.1
    wing.sweeps.quarter_chord             = 33. * Units.deg
    wing.thickness_to_chord               = 0.1
    wing.taper                            = 0.0138
    wing.spans.projected                  = 6.4
    wing.chords.root                      = 4.6
    wing.chords.tip                       = wing.chords.root * wing.taper      
    wing.chords.mean_aerodynamic          = (wing.chords.root * (1 + wing.taper ) ) /2 
    wing.areas.reference                  = 9.34 
    wing.areas.wetted                     = 9.34 * 2
    wing.twists.root                      = 3.0 * Units.degrees
    wing.twists.tip                       = 0.0 * Units.degrees 
    wing.origin                           = [[0,0,0]]
    wing.aerodynamic_center               = [0,0,0] 
    wing.vertical                         = False
    wing.symmetric                        = True
    wing.high_lift                        = True 
    wing.dynamic_pressure_ratio           = 1.0
    
    segment = RCAIDE.Library.Components.Wings.Segments.Segment() 
    segment.tag                   = 'section_1'
    segment.percent_span_location = 0.0
    segment.twist                 = 3. * Units.deg
    segment.root_chord_percent    = 1.
    segment.dihedral_outboard     = 0. * Units.degrees
    segment.sweeps.quarter_chord  = 40.0 * Units.degrees
    segment.thickness_to_chord    = 0.165 
    wing.append_segment(segment)
    
    segment = RCAIDE.Library.Components.Wings.Segments.Segment()
    segment.tag                      = 'section_2'
    segment.percent_span_location    = 0.052
    segment.twist                    = 3. * Units.deg
    segment.root_chord_percent       = 0.921
    segment.dihedral_outboard        = 0.   * Units.degrees
    segment.sweeps.quarter_chord     = 52.5 * Units.degrees
    segment.thickness_to_chord       = 0.167 
    wing.append_segment(segment)

    segment = RCAIDE.Library.Components.Wings.Segments.Segment()
    segment.tag                      = 'section_3'
    segment.percent_span_location    = 0.138
    segment.twist                    = 0. * Units.deg
    segment.root_chord_percent       = 0.76
    segment.dihedral_outboard        = 1.85 * Units.degrees
    segment.sweeps.quarter_chord     = 36.9 * Units.degrees  
    segment.thickness_to_chord       = 0.171 
    wing.append_segment(segment)
    
    segment = RCAIDE.Library.Components.Wings.Segments.Segment()
    segment.tag                      = 'section_4'
    segment.percent_span_location    = 0.221
    segment.twist                    = 2.5 * Units.deg
    segment.root_chord_percent       = 0.624
    segment.dihedral_outboard        = 1.85 * Units.degrees
    segment.sweeps.quarter_chord     = 30.4 * Units.degrees    
    segment.thickness_to_chord       = 0.175 
    wing.append_segment(segment)
    
    segment = RCAIDE.Library.Components.Wings.Segments.Segment()
    segment.tag                   = 'section_5'
    segment.percent_span_location = 0.457
    segment.twist                 = 0. * Units.deg
    segment.root_chord_percent    = 1.313
    segment.dihedral_outboard     = 1.85  * Units.degrees
    segment.sweeps.quarter_chord  = 30.85 * Units.degrees
    segment.thickness_to_chord    = 0.118
    wing.append_segment(segment)
    
    segment = RCAIDE.Library.Components.Wings.Segments.Segment()
    segment.tag                   = 'section_6'
    segment.percent_span_location = 0.568
    segment.twist                 = 1. * Units.deg
    segment.root_chord_percent    = 0.197
    segment.dihedral_outboard     = 1.85 * Units.degrees
    segment.sweeps.quarter_chord  = 34.3 * Units.degrees
    segment.thickness_to_chord    = 0.10
    wing.append_segment(segment)
     
    segment = RCAIDE.Library.Components.Wings.Segments.Segment()
    segment.tag                   = 'tip'
    segment.percent_span_location = 1
    segment.twist                 = 0. * Units.deg
    segment.root_chord_percent    = 0.0241
    segment.dihedral_outboard     = 0. * Units.degrees
    segment.sweeps.quarter_chord  = 0. * Units.degrees
    segment.thickness_to_chord    = 0.10
    wing.append_segment(segment)
    
    # Fill out more segment properties automatically
    wing = segment_properties(wing)        

    # add to vehicle
    vehicle.append_component(wing)

    #------------------------------------------------------------------------------------------------------------------------- 
    #  Turbofan Network
    #-------------------------------------------------------------------------------------------------------------------------     
    fuselage = RCAIDE.Library.Components.Fuselages.Blended_Wing_Body_Fuselage()   
    vehicle.append_component(fuselage)    
    
    #------------------------------------------------------------------------------------------------------------------------------------  
    #  Electric Network
    #------------------------------------------------------------------------------------------------------------------------------------  
    #initialize the electric network
    net                              = RCAIDE.Framework.Networks.Electric()   

    #------------------------------------------------------------------------------------------------------------------------------------  
    # Bus
    #------------------------------------------------------------------------------------------------------------------------------------  
    bus                              = RCAIDE.Library.Components.Energy.Distributors.Electrical_Bus() 

    #------------------------------------------------------------------------------------------------------------------------------------           
    # Battery
    #------------------------------------------------------------------------------------------------------------------------------------  
    bat                                                    = RCAIDE.Library.Components.Energy.Sources.Battery_Modules.Lithium_Ion_LFP() 
    bat.tag                                                = 'li_ion_battery'
    bat.electrical_configuration.series                    = 40  
    bat.electrical_configuration.parallel                  = 1 
    bat.geometrtic_configuration.normal_count              = 40  
    bat.geometrtic_configuration.parallel_count            = 1
    bus.battery_modules.append(bat)      
    bus.initialize_bus_properties()
    
    #------------------------------------------------------------------------------------------------------------------------------------  
    #  Starboard Propulsor
    #------------------------------------------------------------------------------------------------------------------------------------   
    center_propulsor                              = RCAIDE.Library.Components.Propulsors.Electric_Ducted_Fan()  
    center_propulsor.tag                          = 'center_propulsor' 
  
    # Electronic Speed Controller       
    esc                                           = RCAIDE.Library.Components.Energy.Modulators.Electronic_Speed_Controller()
    esc.tag                                       = 'esc_1'
    esc.efficiency                                = 0.95 
    center_propulsor.electronic_speed_controller  = esc   
        

    # Ducted_fan                            
    ducted_fan                                   = RCAIDE.Library.Components.Propulsors.Converters.Ducted_Fan()
    ducted_fan.tag                               = 'ducted_fan'
    ducted_fan.number_of_rotor_blades            = 12 
    ducted_fan.number_of_radial_stations         = 20
    ducted_fan.tip_radius                        = 6 * Units.inches  / 2
    ducted_fan.hub_radius                        = 0.25 * ducted_fan.tip_radius 
    ducted_fan.exit_radius                       = 1.1 * ducted_fan.tip_radius
    ducted_fan.blade_clearance                   = 0.001
    ducted_fan.length                            = 10. * Units.inches 
    ducted_fan.fan_effectiveness                 = 1.1  
    ducted_fan.rotor_percent_x_location          = 0.4
    ducted_fan.origin                            = [[2.,  0, 0.95]]
    ducted_fan.stator_percent_x_location         = 0.7
    ducted_fan.fidelity                          = ducted_fan_type  
    ducted_fan.cruise.design_thrust              = 75
    ducted_fan.cruise.design_altitude            = 5000  * Units.ft
    ducted_fan.cruise.design_angular_velocity    = (0.8* 339.709) /  ducted_fan.tip_radius
    ducted_fan.cruise.design_freestream_velocity = 90 *  Units.mph
    ducted_fan.cruise.design_reference_velocity  = 90 *  Units.mph 
     
    if ducted_fan_type == 'Blade_Element_Momentum_Theory':
        airfoil                                      = RCAIDE.Library.Components.Airfoils.NACA_4_Series_Airfoil() 
        airfoil.NACA_4_Series_code                   = '2208'
        ducted_fan.append_duct_airfoil(airfoil)  
        airfoil                                      = RCAIDE.Library.Components.Airfoils.NACA_4_Series_Airfoil()
        airfoil.NACA_4_Series_code                   = '0008'    
        ducted_fan.append_hub_airfoil(airfoil)   
        dfdc_bin_name                                = '/Users/matthewclarke/Documents/LEADS/CODES/DFDC/bin/dfdc'  
    else:
        dfdc_bin_name                                = 'dfdc' 
     
    design_ducted_fan(ducted_fan,dfdc_bin_name,regression_flag,keep_files = True) 
    center_propulsor.ducted_fan                  = ducted_fan    
              
    # DC_Motor       
    motor                                         = RCAIDE.Library.Components.Propulsors.Converters.DC_Motor()
    motor.efficiency                              = 0.98
    motor.origin                                  = [[2.,  0, 0.95]]
    motor.nominal_voltage                         = bus.voltage 
    motor.no_load_current                         = 0.001
    motor.rotor_radius                            = ducted_fan.tip_radius
    motor.design_torque                           = ducted_fan.cruise.design_torque
    motor.angular_velocity                        = ducted_fan.cruise.design_angular_velocity 
    design_DC_motor(motor)   
    motor.mass_properties.mass                    = compute_motor_weight(motor) 
    center_propulsor.motor                        = motor  
    net.propulsors.append(center_propulsor) 

    #------------------------------------------------------------------------------------------------------------------------------------  
    # Right Propulsor
    #------------------------------------------------------------------------------------------------------------------------------------   
    starboard_propulsor                             = RCAIDE.Library.Components.Propulsors.Electric_Ducted_Fan() 
    starboard_propulsor.tag                         = "starboard_propulsor"  
    esc_2                                           = deepcopy(esc)
    esc_2.origin                                    = [[2., 2.5, 0.95]]      
    starboard_propulsor.electronic_speed_controller = esc_2 
    ducted_fan_2                                    = deepcopy(ducted_fan)
    ducted_fan_2.tag                                = 'ducted_fan_2' 
    ducted_fan_2.origin                             = [[2.,2.5,0.95]]
    ducted_fan_2.clockwise_rotation                 = False        
    starboard_propulsor.ducted_fan                  = ducted_fan_2
    motor_2                                         = deepcopy(motor)
    motor_2.origin                                  = [[2., 2.5, 0.95]]      
    starboard_propulsor.motor                       = motor_2    
    # append propulsor to network 
    net.propulsors.append(starboard_propulsor)     

    
    #------------------------------------------------------------------------------------------------------------------------------------  
    # Left Propulsor
    #------------------------------------------------------------------------------------------------------------------------------------   
    port_propulsor                             = RCAIDE.Library.Components.Propulsors.Electric_Ducted_Fan() 
    port_propulsor.tag                         = "port_propulsor"  
    esc_3                                      = deepcopy(esc)
    esc_3.origin                               = [[2., -2.5, 0.95]]      
    port_propulsor.electronic_speed_controller = esc_3   
    ducted_fan_3                               = deepcopy(ducted_fan)
    ducted_fan_3.tag                           = 'ducted_fan_3' 
    ducted_fan_3.origin                        = [[2.,-2.5,0.95]]
    ducted_fan_3.clockwise_rotation            = False        
    port_propulsor.ducted_fan                  = ducted_fan_3
    motor_3                                    = deepcopy(motor)
    motor_3.origin                             = [[2., -2.5, 0.95]]      
    port_propulsor.motor                       = motor_2    
    # append propulsor to network
    net.propulsors.append(port_propulsor)     


    #------------------------------------------------------------------------------------------------------------------------------------           
    # Payload 
    #------------------------------------------------------------------------------------------------------------------------------------  
    payload                      = RCAIDE.Library.Components.Payloads.Payload()
    payload.power_draw           = 10. # Watts
    payload.mass_properties.mass = 1.0 * Units.kg
    bus.payload                  = payload

    #------------------------------------------------------------------------------------------------------------------------------------  
    # Avionics
    #------------------------------------------------------------------------------------------------------------------------------------  
    avionics                     = RCAIDE.Library.Components.Systems.Avionics()
    avionics.power_draw          = 20. # Watts
    bus.avionics                 = avionics   

    #------------------------------------------------------------------------------------------------------------------------------------   
    # Assign propulsors to bus       
    bus.assigned_propulsors =  [[center_propulsor.tag, starboard_propulsor.tag, port_propulsor.tag]]

    # append bus   
    net.busses.append(bus)
    
    vehicle.append_energy_network(net)

    # ------------------------------------------------------------------
    #   Vehicle Definition Complete
    # ------------------------------------------------------------------

    return vehicle


# ----------------------------------------------------------------------
#   Define the Configurations
# ---------------------------------------------------------------------

def configs_setup(vehicle):

    # ------------------------------------------------------------------
    #   Initialize Configurations
    # ------------------------------------------------------------------

    configs     = RCAIDE.Library.Components.Configs.Config.Container() 
    base_config = RCAIDE.Library.Components.Configs.Config(vehicle)
    base_config.tag = 'base'  
    configs.append(base_config)
 
    return configs<|MERGE_RESOLUTION|>--- conflicted
+++ resolved
@@ -10,13 +10,8 @@
 from RCAIDE.Framework.Core import Units, Data       
 from RCAIDE.Library.Methods.Geometry.Planform                       import segment_properties    
 from RCAIDE.Library.Methods.Propulsors.Converters.Ducted_Fan        import design_ducted_fan
-<<<<<<< HEAD
 from RCAIDE.Library.Methods.Propulsors.Converters.DC_Motor          import design_motor  
 from RCAIDE.Library.Methods.Mass_Properties.Weight_Buildups.Propulsion import compute_motor_weight
-=======
-from RCAIDE.Library.Methods.Propulsors.Converters.Motor             import design_DC_motor  
-from RCAIDE.Library.Methods.Weights.Correlation_Buildups.Propulsion import compute_motor_weight
->>>>>>> a9cd3184
 from RCAIDE.Library.Plots                                           import *     
  
 # python imports 

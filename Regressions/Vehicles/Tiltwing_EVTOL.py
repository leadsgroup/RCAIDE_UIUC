--- conflicted
+++ resolved
@@ -8,19 +8,11 @@
 # ---------------------------------------------------------------------
 import RCAIDE
 from RCAIDE.Framework.Core import Units, Data    
-<<<<<<< HEAD
 from RCAIDE.Library.Methods.Mass_Properties.Weight_Buildups.EVTOL               import compute_motor_weight
 from RCAIDE.Library.Methods.Propulsors.Converters.DC_Motor                      import design_motor
 from RCAIDE.Library.Methods.Propulsors.Converters.Rotor                         import design_prop_rotor ,design_prop_rotor 
 from RCAIDE.Library.Methods.Mass_Properties.Weight_Buildups.EVTOL.Physics_Based import converge_physics_based_weight_buildup 
 from RCAIDE.Library.Plots                                                       import *     
-=======
-from RCAIDE.Library.Methods.Weights.Correlation_Buildups.Propulsion            import compute_motor_weight
-from RCAIDE.Library.Methods.Propulsors.Converters.Motor                     import design_DC_motor
-from RCAIDE.Library.Methods.Propulsors.Converters.Rotor                        import design_prop_rotor ,design_prop_rotor 
-from RCAIDE.Library.Methods.Weights.Physics_Based_Buildups.Electric            import converge_physics_based_weight_buildup 
-from RCAIDE.Library.Plots                                                      import *     
->>>>>>> a9cd3184
 
 from RCAIDE.load    import load as load_rotor
 from RCAIDE.save    import save as save_rotor  

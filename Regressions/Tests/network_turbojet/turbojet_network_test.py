--- conflicted
+++ resolved
@@ -93,7 +93,7 @@
     # ------------------------------------------------------------------
     #  Aerodynamics Analysis
     aerodynamics                                       = RCAIDE.Framework.Analyses.Aerodynamics.Vortex_Lattice_Method()
-    aerodynamics.vehicle                              = vehicle
+    aerodynamics.geometry                              = vehicle
     aerodynamics.settings.number_of_spanwise_vortices  = 5
     aerodynamics.settings.number_of_chordwise_vortices = 2       
     aerodynamics.settings.model_fuselage               = True
@@ -110,11 +110,7 @@
     # ------------------------------------------------------------------
     #  Energy
     energy= RCAIDE.Framework.Analyses.Energy.Energy()
-<<<<<<< HEAD
-    energy.vehicle = vehicle  
-=======
     energy.vehicle  = vehicle 
->>>>>>> f800b573
     analyses.append(energy)
     
     # ------------------------------------------------------------------

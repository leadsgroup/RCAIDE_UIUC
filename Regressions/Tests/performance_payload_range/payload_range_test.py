--- conflicted
+++ resolved
@@ -18,11 +18,7 @@
 import matplotlib.pyplot as plt  
 import os
 # local imports 
-<<<<<<< HEAD
-sys.path.append(os.path.join(os.path.split(sys.path[0])[0], 'Vehicles'))
-=======
 sys.path.append(os.path.join( os.path.split(os.path.split(sys.path[0])[0])[0], 'Vehicles'))
->>>>>>> d03ff4a1
 from Embraer_190    import vehicle_setup as E190_vehicle_setup 
 from NASA_X57       import vehicle_setup as X57_vehicle_setup 
 from NASA_X57       import configs_setup as X57_configs_setup      

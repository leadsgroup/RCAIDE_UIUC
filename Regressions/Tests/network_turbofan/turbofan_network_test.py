--- conflicted
+++ resolved
@@ -88,11 +88,7 @@
     # ------------------------------------------------------------------
     #  Aerodynamics Analysis
     aerodynamics          = RCAIDE.Framework.Analyses.Aerodynamics.Vortex_Lattice_Method() 
-<<<<<<< HEAD
-    aerodynamics.vehicle  = vehicle
-=======
     aerodynamics.vehicle = vehicle
->>>>>>> b75e71f9
     aerodynamics.settings.number_of_spanwise_vortices   = 25
     aerodynamics.settings.number_of_chordwise_vortices  = 5     
     analyses.append(aerodynamics)   
@@ -132,7 +128,7 @@
   
     Segments = RCAIDE.Framework.Mission.Segments 
     base_segment = Segments.Segment()
-    base_segment.state.numerics.number_control_points  = 4     
+
 
     # ------------------------------------------------------------------
     #   First Climb Segment: Constant Speed Constant Rate  

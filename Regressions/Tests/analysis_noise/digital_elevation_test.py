# digital_elevation_and_noise_hemispheres_test.py
#
# Created: Dec 2023 M. Clarke  
 
# ----------------------------------------------------------------------
#   Imports
# ----------------------------------------------------------------------
# RCAIDE Imports 
import RCAIDE
from RCAIDE.Framework.Core import Units , Data 
from RCAIDE.Library.Plots import *     
from RCAIDE.Library.Methods.Noise.Metrics import *  
from RCAIDE.Library.Methods.Noise.Common.generate_microphone_locations        import generate_terrain_elevated_microphone_locations
from RCAIDE.Library.Mission.Common.compute_point_to_point_geospacial_data     import compute_point_to_point_geospacial_data

# Python imports
import matplotlib.pyplot as plt  
import sys 
import numpy as np     

# local imports 
sys.path.append('../../Vehicles')
from NASA_X57    import vehicle_setup, configs_setup     

# ----------------------------------------------------------------------
#   Main
# ---------------------------------------------------------------------- 
def main():    
    microphone_terrain_data =  generate_terrain_elevated_microphone_locations(topography_file   ='LA_Metropolitan_Area.txt',
                                                           ground_microphone_x_resolution    = 201,  
                                                           ground_microphone_y_resolution    = 101, 
                                                           ground_microphone_x_stencil       = 1,   
                                                           ground_microphone_y_stencil       = 1)    
    

    geospacial_data =  compute_point_to_point_geospacial_data(topography_file  = 'LA_Metropolitan_Area.txt',
                                                                                 departure_tag                         = 'A',
                                                                                 destination_tag                       = 'B',
                                                                                 departure_coordinates                 = [33.94067953101678, -118.40513722978149],
                                                                                 destination_coordinates               = [33.81713622114423, -117.92111163722772] )    
  
    
    plot_elevation_contours(topography_file   ='LA_Metropolitan_Area.txt',use_lat_long_coordinates = True, save_filename = "Elevation_Contours_Lat_Long")

    plot_elevation_contours(topography_file   ='LA_Metropolitan_Area.txt',use_lat_long_coordinates = False, save_filename = "Elevation_Contours_XY")  
      
    vehicle  = vehicle_setup()      
    vehicle.networks.electric.busses.bus.identical_propulsors     = False # only for regression     
    configs  = configs_setup(vehicle) 
    analyses = analyses_setup(configs,microphone_terrain_data,geospacial_data)  
    mission  = mission_setup(analyses,geospacial_data)
    missions = missions_setup(mission)  
    results  = missions.base_mission.evaluate()   
    
    regression_plotting_flag = False
    plot_results(results,regression_plotting_flag)   

    X57_SPL        = np.max(results.segments.climb.conditions.noise.total_SPL_dBA) 
    X57_SPL_true   = 44.96663298041959
    X57_diff_SPL   = np.abs(X57_SPL - X57_SPL_true)
    print('Error: ',X57_diff_SPL)
    assert np.abs((X57_SPL - X57_SPL_true)/X57_SPL_true) < 1e-3    
     
    return      

# ----------------------------------------------------------------------
#   Define the Vehicle Analyses
# ---------------------------------------------------------------------- 
def analyses_setup(configs,microphone_terrain_data,geospacial_data):

    analyses = RCAIDE.Framework.Analyses.Analysis.Container()

    # build a base analysis for each config
    for tag,config in configs.items():
        analysis      = base_analysis(config,microphone_terrain_data,geospacial_data) 
        analyses[tag] = analysis

    return analyses  


def base_analysis(vehicle,microphone_terrain_data,geospacial_data):

    # ------------------------------------------------------------------
    #   Initialize the Analyses
    # ------------------------------------------------------------------     
    analyses = RCAIDE.Framework.Analyses.Vehicle() 
 
    # ------------------------------------------------------------------
    #  Weights
    weights         = RCAIDE.Framework.Analyses.Weights.Weights_eVTOL()
    weights.vehicle = vehicle
    analyses.append(weights)

    # ------------------------------------------------------------------
    #  Aerodynamics Analysis
    aerodynamics          = RCAIDE.Framework.Analyses.Aerodynamics.Vortex_Lattice_Method() 
<<<<<<< HEAD
    aerodynamics.vehicle  = vehicle
=======
    aerodynamics.vehicle = vehicle
>>>>>>> f8335d5f
    aerodynamics.settings.drag_coefficient_increment = 0.0000
    analyses.append(aerodynamics)   
 
    #  Noise Analysis   
    noise = RCAIDE.Framework.Analyses.Noise.Frequency_Domain_Buildup()   
    noise.vehicle = vehicle
    noise.settings.mean_sea_level_altitude          = False  
    noise.settings.aircraft_departure_location      = geospacial_data.departure_location   
    noise.settings.aircraft_destination_location    = geospacial_data.destination_location       
    noise.settings.aircraft_departure_coordinates   = geospacial_data.departure_coordinates
    noise.settings.aircraft_destination_coordinates = geospacial_data.destination_coordinates
    noise.settings.ground_microphone_x_resolution   = microphone_terrain_data.ground_microphone_x_resolution           
    noise.settings.ground_microphone_y_resolution   = microphone_terrain_data.ground_microphone_y_resolution          
    noise.settings.ground_microphone_x_stencil      = microphone_terrain_data.ground_microphone_x_stencil             
    noise.settings.ground_microphone_y_stencil      = microphone_terrain_data.ground_microphone_y_stencil             
    noise.settings.ground_microphone_min_y          = microphone_terrain_data.ground_microphone_min_x                 
    noise.settings.ground_microphone_max_y          = microphone_terrain_data.ground_microphone_max_x                 
    noise.settings.ground_microphone_min_x          = microphone_terrain_data.ground_microphone_min_y                 
    noise.settings.ground_microphone_max_x          = microphone_terrain_data.ground_microphone_max_y            
    noise.settings.topography_file                  = microphone_terrain_data.topography_file  
    noise.settings.ground_microphone_locations      = microphone_terrain_data.ground_microphone_locations 
    noise.settings.ground_microphone_min_lat        = microphone_terrain_data.ground_microphone_min_lat 
    noise.settings.ground_microphone_max_lat        = microphone_terrain_data.ground_microphone_max_lat 
    noise.settings.ground_microphone_min_long       = microphone_terrain_data.ground_microphone_min_long
    noise.settings.ground_microphone_min_long       = microphone_terrain_data.ground_microphone_min_long        
    noise.settings.ground_microphone_coordinates    = microphone_terrain_data.ground_microphone_coordinates   
    analyses.append(noise)

    # ------------------------------------------------------------------
    #  Energy
    energy          = RCAIDE.Framework.Analyses.Energy.Energy()
    energy.vehicle  = vehicle 
    analyses.append(energy)

    # ------------------------------------------------------------------
    #  Planet Analysis
    planet = RCAIDE.Framework.Analyses.Planets.Planet()
    analyses.append(planet)

    # ------------------------------------------------------------------
    #  Atmosphere Analysis
    atmosphere = RCAIDE.Framework.Analyses.Atmospheric.US_Standard_1976()
    atmosphere.features.planet = planet.features
    analyses.append(atmosphere)   

    # done!
    return analyses    

# ----------------------------------------------------------------------
#  Set Up Mission 
# ---------------------------------------------------------------------- 
def mission_setup(analyses,geospacial_data):      
    
    # ------------------------------------------------------------------
    #   Initialize the Mission
    # ------------------------------------------------------------------
    mission       = RCAIDE.Framework.Mission.Sequential_Segments()
    mission.tag   = 'mission' 
    Segments      = RCAIDE.Framework.Mission.Segments  
    base_segment  = Segments.Segment()   
    base_segment.state.numerics.number_of_control_points  = 5 
    
    # ------------------------------------------------------------------
    #   Departure End of Runway Segment Flight 1 : 
    # ------------------------------------------------------------------ 

    segment = Segments.Climb.Linear_Speed_Constant_Rate(base_segment) 
    segment.tag = "climb"   
    segment.analyses.extend( analyses.base ) 
    segment.initial_battery_state_of_charge              = 0.89         
    segment.altitude_start                               = 10.0    * Units.feet  
    segment.altitude_end                                 = 500.0   * Units.feet 
    segment.air_speed_start                              = 100.    * Units['mph'] 
    segment.air_speed_end                                = 120.    * Units['mph'] 
    segment.climb_rate                                   = 50.     * Units['ft/min']         
    segment.true_course                                  = geospacial_data.true_course 
    
    # define flight dynamics to model 
    segment.flight_dynamics.force_x                      = True  
    segment.flight_dynamics.force_z                      = True     
    
    # define flight controls 
    segment.assigned_control_variables.throttle.active               = True           
    segment.assigned_control_variables.throttle.assigned_propulsors  = [['starboard_propulsor','port_propulsor']] 
    segment.assigned_control_variables.body_angle.active             = True                
       
    mission.append_segment(segment)  
     
    return mission

# ----------------------------------------------------------------------
#  Set Up Missions 
# ---------------------------------------------------------------------- 
def missions_setup(mission): 
 
    missions     = RCAIDE.Framework.Mission.Missions() 
    mission.tag  = 'base_mission'
    missions.append(mission)
 
    return missions  


# ----------------------------------------------------------------------
#  Plot Resuls 
# ---------------------------------------------------------------------- 
def plot_results(results,regression_plotting_flag): 
    
    noise_data   = post_process_noise_data(results)  
    
    # Plot noise hemisphere
    plot_noise_hemisphere(noise_data,
                          noise_level      = noise_data.SPL_dBA[1], 
                          min_noise_level  = 35,  
                          max_noise_level  = 90, 
                          noise_scale_label= 'SPL [dBA]',
                          show_figure      = regression_plotting_flag)     
    

    # Plot noise hemisphere with vehicle 
    plot_noise_hemisphere(noise_data,
                          noise_level      = noise_data.SPL_dBA[1], 
                          min_noise_level  = 35,  
                          max_noise_level  = 90, 
                          noise_scale_label= 'SPL [dBA]',
                          save_filename    = "Noise_Hemisphere_With_Aircraft", 
                          vehicle          = results.segments.climb.analyses.aerodynamics.vehicle,
                          show_figure      = regression_plotting_flag)      
    
    
    # Plot noise level
    flight_times = np.array(['06:00:00','07:00:00','08:00:00','09:00:00','10:00:00','11:00:00','12:00:00','13:00:00','14:00:00','15:00:00'])  
      
    noise_data      = post_process_noise_data(results)   
    noise_data      = DNL_noise_metric(noise_data, flight_times,time_period = 24*Units.hours)
    noise_data      = Equivalent_noise_metric(noise_data, flight_times,time_period = 15*Units.hours)
    noise_data      = SENEL_noise_metric(noise_data, flight_times,time_period = 24*Units.hours)
    
    plot_noise_level(noise_data,
                    noise_level  = noise_data.SPL_dBA[0], 
                    save_filename="Sideline_Noise_Levels")  
    
    # Maximum Sound Pressure Level   
    plot_3D_noise_contour(noise_data,
                          noise_level      = np.max(noise_data.SPL_dBA,axis=0), 
                          min_noise_level  = 35,  
                          max_noise_level  = 90, 
                          noise_scale_label= 'SPL [dBA]',
                          save_filename    = "SPL_max_Noise_3D_Contour",
                          show_figure      = regression_plotting_flag)   
                        

    # Day Night Average Noise Level 
    plot_3D_noise_contour(noise_data,
                        noise_level      = noise_data.DNL,
                        min_noise_level  = 35,  
                        max_noise_level  = 90, 
                        noise_scale_label= 'DNL',
                        show_microphones = True, 
                        save_filename    = "DNL_Noise_3D_Contour",
                        show_figure      = regression_plotting_flag) 
    

    # Equivalent Noise Level
    plot_3D_noise_contour(noise_data,
                        noise_level      = noise_data.L_AeqT,
                        min_noise_level  = 35,  
                        max_noise_level  = 90, 
                        noise_scale_label= 'LAeqT',
                        show_trajectory  = True,
                        save_filename    = "LAeqT_Noise_3D_Contour",
                        show_figure      = regression_plotting_flag)    
    

    # 24-hr Equivalent Noise Level
    plot_3D_noise_contour(noise_data,
                       noise_level      = noise_data.L_AeqT,
                       min_noise_level  = 35,  
                       max_noise_level  = 90, 
                       noise_scale_label= '24hr-LAeqT',
                       save_filename    = "24hr_LAeqT_Noise_3D_Contour", 
                       use_lat_long_coordinates = False,                         
                       show_figure      = regression_plotting_flag)      
    

    # Single Event Noise Exposure Level
    plot_3D_noise_contour(noise_data,
                       noise_level      = noise_data.SENEL,
                       min_noise_level  = 35,  
                       max_noise_level  = 90, 
                       noise_scale_label= 'SENEL',
                       save_filename    = "SENEL_Noise_3D_Contour",
                       show_figure      = regression_plotting_flag)  


    noise_data      = post_process_noise_data(results)  
    noise_data      = Equivalent_noise_metric(noise_data, flight_times,time_period = 15*Units.hours)
    noise_data      = SENEL_noise_metric(noise_data, flight_times,time_period = 24*Units.hours)
    noise_data      = DNL_noise_metric(noise_data, flight_times,time_period = 24*Units.hours)
    
    # Maximum Sound Pressure Level   
    plot_2D_noise_contour(noise_data,
                        noise_level      = np.max(noise_data.SPL_dBA,axis=0), 
                        min_noise_level  = 35,  
                        max_noise_level  = 90, 
                        noise_scale_label= 'SPL [dBA]',
                        save_filename    = "SPL_max_Noise_2D_Contour",
                        show_elevation   = True,
                        use_lat_long_coordinates= False,
                        show_figure      = regression_plotting_flag)   
                        

    # Day Night Average Noise Level 
    plot_2D_noise_contour(noise_data,
                        noise_level      = noise_data.DNL,
                        min_noise_level  = 35,  
                        max_noise_level  = 90, 
                        noise_scale_label= 'DNL',
                        save_filename    = "DNL_Noise_2D_Contour",
                        show_figure      = regression_plotting_flag) 
    

    # Equivalent Noise Level
    plot_2D_noise_contour(noise_data,
                        noise_level      = noise_data.L_AeqT,
                        min_noise_level  = 35,  
                        max_noise_level  = 90, 
                        noise_scale_label= 'LAeqT',
                        save_filename    = "LAeqT_Noise_2D_Contour",
                        show_figure      = regression_plotting_flag)    
    

    # 24-hr Equivalent Noise Level
    plot_2D_noise_contour(noise_data,
                       noise_level      = noise_data.L_AeqT,
                       min_noise_level  = 35,  
                       max_noise_level  = 90, 
                       noise_scale_label= '24hr-LAeqT',
                       save_filename    = "24hr_LAeqT_Noise_2D_Contour",
                       show_figure      = regression_plotting_flag)      
    

    # Single Event Noise Exposure Level
    plot_2D_noise_contour(noise_data,
                       noise_level      = noise_data.SENEL,
                       min_noise_level  = 35,  
                       max_noise_level  = 90, 
                       noise_scale_label= 'SENEL',
                       save_filename    = "SENEL_Noise_2D_Contour",
                       show_figure      = regression_plotting_flag)      
    return  

if __name__ == '__main__': 
    main()    
    plt.show()<|MERGE_RESOLUTION|>--- conflicted
+++ resolved
@@ -94,11 +94,7 @@
     # ------------------------------------------------------------------
     #  Aerodynamics Analysis
     aerodynamics          = RCAIDE.Framework.Analyses.Aerodynamics.Vortex_Lattice_Method() 
-<<<<<<< HEAD
-    aerodynamics.vehicle  = vehicle
-=======
     aerodynamics.vehicle = vehicle
->>>>>>> f8335d5f
     aerodynamics.settings.drag_coefficient_increment = 0.0000
     analyses.append(aerodynamics)   
  

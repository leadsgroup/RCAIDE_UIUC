# digital_elevation_and_noise_hemispheres_test.py
#
# Created: Dec 2023 M. Clarke  
 
# ----------------------------------------------------------------------
#   Imports
# ----------------------------------------------------------------------
# RCAIDE Imports 
import RCAIDE
from RCAIDE.Framework.Core import Units , Data 
from RCAIDE.Library.Plots import *     
from RCAIDE.Library.Methods.Noise.Metrics import *  
from RCAIDE.Library.Methods.Noise.Common.generate_microphone_locations        import generate_terrain_elevated_microphone_locations
from RCAIDE.Library.Mission.Common.compute_point_to_point_geospacial_data     import compute_point_to_point_geospacial_data

# Python imports
import matplotlib.pyplot as plt  
import sys 
import numpy as np     

# local imports 
sys.path.append('../../Vehicles')
from NASA_X57    import vehicle_setup, configs_setup     

# ----------------------------------------------------------------------
#   Main
# ---------------------------------------------------------------------- 
def main():    
    microphone_terrain_data =  generate_terrain_elevated_microphone_locations(topography_file   ='LA_Metropolitan_Area.txt',
                                                           ground_microphone_x_resolution    = 201,  
                                                           ground_microphone_y_resolution    = 101, 
                                                           ground_microphone_x_stencil       = 1,   
                                                           ground_microphone_y_stencil       = 1)    
    

    geospacial_data =  compute_point_to_point_geospacial_data(topography_file  = 'LA_Metropolitan_Area.txt',
                                                                                 departure_tag                         = 'A',
                                                                                 destination_tag                       = 'B',
                                                                                 departure_coordinates                 = [33.94067953101678, -118.40513722978149],
                                                                                 destination_coordinates               = [33.81713622114423, -117.92111163722772] )    
  
    
    plot_elevation_contours(topography_file   ='LA_Metropolitan_Area.txt',use_lat_long_coordinates = True, save_filename = "Elevation_Contours_Lat_Long")

    plot_elevation_contours(topography_file   ='LA_Metropolitan_Area.txt',use_lat_long_coordinates = False, save_filename = "Elevation_Contours_XY")  
      
    vehicle  = vehicle_setup()      
    vehicle.networks.electric.busses.bus.identical_propulsors     = False # only for regression     
    configs  = configs_setup(vehicle) 
    analyses = analyses_setup(configs,microphone_terrain_data,geospacial_data)  
    mission  = mission_setup(analyses,geospacial_data)
    missions = missions_setup(mission)  
    results  = missions.base_mission.evaluate()   
    
    regression_plotting_flag = False
    plot_results(results,regression_plotting_flag)   

    X57_SPL        = np.max(results.segments.climb.conditions.noise.total_SPL_dBA) 
    X57_SPL_true   = 55.07572946679936
    X57_diff_SPL   = np.abs(X57_SPL - X57_SPL_true)
    print('Error: ',X57_diff_SPL)
    assert np.abs((X57_SPL - X57_SPL_true)/X57_SPL_true) < 1e-3    
     
    return      

# ----------------------------------------------------------------------
#   Define the Vehicle Analyses
# ---------------------------------------------------------------------- 
def analyses_setup(configs,microphone_terrain_data,geospacial_data):

    analyses = RCAIDE.Framework.Analyses.Analysis.Container()

    # build a base analysis for each config
    for tag,config in configs.items():
        analysis      = base_analysis(config,microphone_terrain_data,geospacial_data) 
        analyses[tag] = analysis

    return analyses  


def base_analysis(vehicle,microphone_terrain_data,geospacial_data):

    # ------------------------------------------------------------------
    #   Initialize the Analyses
    # ------------------------------------------------------------------     
    analyses = RCAIDE.Framework.Analyses.Vehicle() 
 
    # ------------------------------------------------------------------
    #  Weights
    weights         = RCAIDE.Framework.Analyses.Weights.Weights_eVTOL()
    weights.vehicle = vehicle
    analyses.append(weights)

    # ------------------------------------------------------------------
    #  Aerodynamics Analysis
    aerodynamics          = RCAIDE.Framework.Analyses.Aerodynamics.Vortex_Lattice_Method() 
    aerodynamics.vehicle = vehicle
    aerodynamics.settings.drag_coefficient_increment = 0.0000
    analyses.append(aerodynamics)   
 
    #  Noise Analysis   
    noise = RCAIDE.Framework.Analyses.Noise.Frequency_Domain_Buildup()   
    noise.vehicle = vehicle
    noise.settings.mean_sea_level_altitude          = False  
    noise.settings.aircraft_departure_location      = geospacial_data.departure_location   
    noise.settings.aircraft_destination_location    = geospacial_data.destination_location       
    noise.settings.aircraft_departure_coordinates   = geospacial_data.departure_coordinates
    noise.settings.aircraft_destination_coordinates = geospacial_data.destination_coordinates
    noise.settings.ground_microphone_x_resolution   = microphone_terrain_data.ground_microphone_x_resolution           
    noise.settings.ground_microphone_y_resolution   = microphone_terrain_data.ground_microphone_y_resolution          
    noise.settings.ground_microphone_x_stencil      = microphone_terrain_data.ground_microphone_x_stencil             
    noise.settings.ground_microphone_y_stencil      = microphone_terrain_data.ground_microphone_y_stencil             
    noise.settings.ground_microphone_min_y          = microphone_terrain_data.ground_microphone_min_x                 
    noise.settings.ground_microphone_max_y          = microphone_terrain_data.ground_microphone_max_x                 
    noise.settings.ground_microphone_min_x          = microphone_terrain_data.ground_microphone_min_y                 
    noise.settings.ground_microphone_max_x          = microphone_terrain_data.ground_microphone_max_y            
    noise.settings.topography_file                  = microphone_terrain_data.topography_file  
    noise.settings.ground_microphone_locations      = microphone_terrain_data.ground_microphone_locations 
    noise.settings.ground_microphone_min_lat        = microphone_terrain_data.ground_microphone_min_lat 
    noise.settings.ground_microphone_max_lat        = microphone_terrain_data.ground_microphone_max_lat 
    noise.settings.ground_microphone_min_long       = microphone_terrain_data.ground_microphone_min_long
    noise.settings.ground_microphone_min_long       = microphone_terrain_data.ground_microphone_min_long        
    noise.settings.ground_microphone_coordinates    = microphone_terrain_data.ground_microphone_coordinates   
    analyses.append(noise)

    # ------------------------------------------------------------------
    #  Energy
    energy          = RCAIDE.Framework.Analyses.Energy.Energy()
<<<<<<< HEAD
    energy.vehicle = vehicle 
=======
    energy.vehicle  = vehicle 
>>>>>>> f800b573
    analyses.append(energy)

    # ------------------------------------------------------------------
    #  Planet Analysis
    planet = RCAIDE.Framework.Analyses.Planets.Planet()
    analyses.append(planet)

    # ------------------------------------------------------------------
    #  Atmosphere Analysis
    atmosphere = RCAIDE.Framework.Analyses.Atmospheric.US_Standard_1976()
    atmosphere.features.planet = planet.features
    analyses.append(atmosphere)   

    # done!
    return analyses    

# ----------------------------------------------------------------------
#  Set Up Mission 
# ---------------------------------------------------------------------- 
def mission_setup(analyses,geospacial_data):      
    
    # ------------------------------------------------------------------
    #   Initialize the Mission
    # ------------------------------------------------------------------
    mission       = RCAIDE.Framework.Mission.Sequential_Segments()
    mission.tag   = 'mission' 
    Segments      = RCAIDE.Framework.Mission.Segments  
    base_segment  = Segments.Segment()   
    base_segment.state.numerics.number_control_points  = 5 
    
    # ------------------------------------------------------------------
    #   Departure End of Runway Segment Flight 1 : 
    # ------------------------------------------------------------------ 

    segment = Segments.Climb.Linear_Speed_Constant_Rate(base_segment) 
    segment.tag = "climb"   
    segment.analyses.extend( analyses.base ) 
    segment.initial_battery_state_of_charge              = 0.89         
    segment.altitude_start                               = 10.0    * Units.feet  
    segment.altitude_end                                 = 500.0   * Units.feet 
    segment.air_speed_start                              = 100.    * Units['mph'] 
    segment.air_speed_end                                = 120.    * Units['mph'] 
    segment.climb_rate                                   = 50.     * Units['ft/min']         
    segment.true_course                                  = geospacial_data.true_course 
    
    # define flight dynamics to model 
    segment.flight_dynamics.force_x                      = True  
    segment.flight_dynamics.force_z                      = True     
    
    # define flight controls 
    segment.assigned_control_variables.throttle.active               = True           
    segment.assigned_control_variables.throttle.assigned_propulsors  = [['starboard_propulsor','port_propulsor']] 
    segment.assigned_control_variables.body_angle.active             = True                
       
    mission.append_segment(segment)  
     
    return mission

# ----------------------------------------------------------------------
#  Set Up Missions 
# ---------------------------------------------------------------------- 
def missions_setup(mission): 
 
    missions     = RCAIDE.Framework.Mission.Missions() 
    mission.tag  = 'base_mission'
    missions.append(mission)
 
    return missions  


# ----------------------------------------------------------------------
#  Plot Resuls 
# ---------------------------------------------------------------------- 
def plot_results(results,regression_plotting_flag): 
    
    noise_data   = post_process_noise_data(results)  
    
    # Plot noise hemisphere
    plot_noise_hemisphere(noise_data,
                          noise_level      = noise_data.SPL_dBA[1], 
                          min_noise_level  = 35,  
                          max_noise_level  = 90, 
                          noise_scale_label= 'SPL [dBA]',
                          show_figure      = regression_plotting_flag)     
    

    # Plot noise hemisphere with vehicle 
    plot_noise_hemisphere(noise_data,
                          noise_level      = noise_data.SPL_dBA[1], 
                          min_noise_level  = 35,  
                          max_noise_level  = 90, 
                          noise_scale_label= 'SPL [dBA]',
                          save_filename    = "Noise_Hemisphere_With_Aircraft", 
                          vehicle          = results.segments.climb.analyses.aerodynamics.vehicle,
                          show_figure      = regression_plotting_flag)      
    
    
    # Plot noise level
    flight_times = np.array(['06:00:00','07:00:00','08:00:00','09:00:00','10:00:00','11:00:00','12:00:00','13:00:00','14:00:00','15:00:00'])  
      
    noise_data      = post_process_noise_data(results)   
    noise_data      = DNL_noise_metric(noise_data, flight_times,time_period = 24*Units.hours)
    noise_data      = Equivalent_noise_metric(noise_data, flight_times,time_period = 15*Units.hours)
    noise_data      = SENEL_noise_metric(noise_data, flight_times,time_period = 24*Units.hours)
    
    plot_noise_level(noise_data,
                    noise_level  = noise_data.SPL_dBA[0], 
                    save_filename="Sideline_Noise_Levels")  
    
    # Maximum Sound Pressure Level   
    plot_3D_noise_contour(noise_data,
                          noise_level      = np.max(noise_data.SPL_dBA,axis=0), 
                          min_noise_level  = 35,  
                          max_noise_level  = 90, 
                          noise_scale_label= 'SPL [dBA]',
                          save_filename    = "SPL_max_Noise_3D_Contour",
                          show_figure      = regression_plotting_flag)   
                        

    # Day Night Average Noise Level 
    plot_3D_noise_contour(noise_data,
                        noise_level      = noise_data.DNL,
                        min_noise_level  = 35,  
                        max_noise_level  = 90, 
                        noise_scale_label= 'DNL',
                        show_microphones = True, 
                        save_filename    = "DNL_Noise_3D_Contour",
                        show_figure      = regression_plotting_flag) 
    

    # Equivalent Noise Level
    plot_3D_noise_contour(noise_data,
                        noise_level      = noise_data.L_AeqT,
                        min_noise_level  = 35,  
                        max_noise_level  = 90, 
                        noise_scale_label= 'LAeqT',
                        show_trajectory  = True,
                        save_filename    = "LAeqT_Noise_3D_Contour",
                        show_figure      = regression_plotting_flag)    
    

    # 24-hr Equivalent Noise Level
    plot_3D_noise_contour(noise_data,
                       noise_level      = noise_data.L_AeqT,
                       min_noise_level  = 35,  
                       max_noise_level  = 90, 
                       noise_scale_label= '24hr-LAeqT',
                       save_filename    = "24hr_LAeqT_Noise_3D_Contour", 
                       use_lat_long_coordinates = False,                         
                       show_figure      = regression_plotting_flag)      
    

    # Single Event Noise Exposure Level
    plot_3D_noise_contour(noise_data,
                       noise_level      = noise_data.SENEL,
                       min_noise_level  = 35,  
                       max_noise_level  = 90, 
                       noise_scale_label= 'SENEL',
                       save_filename    = "SENEL_Noise_3D_Contour",
                       show_figure      = regression_plotting_flag)  


    noise_data      = post_process_noise_data(results)  
    noise_data      = Equivalent_noise_metric(noise_data, flight_times,time_period = 15*Units.hours)
    noise_data      = SENEL_noise_metric(noise_data, flight_times,time_period = 24*Units.hours)
    noise_data      = DNL_noise_metric(noise_data, flight_times,time_period = 24*Units.hours)
    
    # Maximum Sound Pressure Level   
    plot_2D_noise_contour(noise_data,
                        noise_level      = np.max(noise_data.SPL_dBA,axis=0), 
                        min_noise_level  = 35,  
                        max_noise_level  = 90, 
                        noise_scale_label= 'SPL [dBA]',
                        save_filename    = "SPL_max_Noise_2D_Contour",
                        show_elevation   = True,
                        use_lat_long_coordinates= False,
                        show_figure      = regression_plotting_flag)   
                        

    # Day Night Average Noise Level 
    plot_2D_noise_contour(noise_data,
                        noise_level      = noise_data.DNL,
                        min_noise_level  = 35,  
                        max_noise_level  = 90, 
                        noise_scale_label= 'DNL',
                        save_filename    = "DNL_Noise_2D_Contour",
                        show_figure      = regression_plotting_flag) 
    

    # Equivalent Noise Level
    plot_2D_noise_contour(noise_data,
                        noise_level      = noise_data.L_AeqT,
                        min_noise_level  = 35,  
                        max_noise_level  = 90, 
                        noise_scale_label= 'LAeqT',
                        save_filename    = "LAeqT_Noise_2D_Contour",
                        show_figure      = regression_plotting_flag)    
    

    # 24-hr Equivalent Noise Level
    plot_2D_noise_contour(noise_data,
                       noise_level      = noise_data.L_AeqT,
                       min_noise_level  = 35,  
                       max_noise_level  = 90, 
                       noise_scale_label= '24hr-LAeqT',
                       save_filename    = "24hr_LAeqT_Noise_2D_Contour",
                       show_figure      = regression_plotting_flag)      
    

    # Single Event Noise Exposure Level
    plot_2D_noise_contour(noise_data,
                       noise_level      = noise_data.SENEL,
                       min_noise_level  = 35,  
                       max_noise_level  = 90, 
                       noise_scale_label= 'SENEL',
                       save_filename    = "SENEL_Noise_2D_Contour",
                       show_figure      = regression_plotting_flag)      
    return  

if __name__ == '__main__': 
    main()    
    plt.show()<|MERGE_RESOLUTION|>--- conflicted
+++ resolved
@@ -94,13 +94,13 @@
     # ------------------------------------------------------------------
     #  Aerodynamics Analysis
     aerodynamics          = RCAIDE.Framework.Analyses.Aerodynamics.Vortex_Lattice_Method() 
-    aerodynamics.vehicle = vehicle
+    aerodynamics.geometry = vehicle
     aerodynamics.settings.drag_coefficient_increment = 0.0000
     analyses.append(aerodynamics)   
  
     #  Noise Analysis   
     noise = RCAIDE.Framework.Analyses.Noise.Frequency_Domain_Buildup()   
-    noise.vehicle = vehicle
+    noise.geometry = vehicle
     noise.settings.mean_sea_level_altitude          = False  
     noise.settings.aircraft_departure_location      = geospacial_data.departure_location   
     noise.settings.aircraft_destination_location    = geospacial_data.destination_location       
@@ -126,11 +126,7 @@
     # ------------------------------------------------------------------
     #  Energy
     energy          = RCAIDE.Framework.Analyses.Energy.Energy()
-<<<<<<< HEAD
-    energy.vehicle = vehicle 
-=======
     energy.vehicle  = vehicle 
->>>>>>> f800b573
     analyses.append(energy)
 
     # ------------------------------------------------------------------
@@ -224,7 +220,7 @@
                           max_noise_level  = 90, 
                           noise_scale_label= 'SPL [dBA]',
                           save_filename    = "Noise_Hemisphere_With_Aircraft", 
-                          vehicle          = results.segments.climb.analyses.aerodynamics.vehicle,
+                          vehicle          = results.segments.climb.analyses.aerodynamics.geometry,
                           show_figure      = regression_plotting_flag)      
     
     

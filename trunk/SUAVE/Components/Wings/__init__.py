## @defgroup Components-Wings Wings
# @ingroup Components
#
# __init__.py
# 
# Created:  
# Modified: Feb 2016, T. MacDonald
#           Jan 2020, M. Clarke

# classes
from .Wing import Wing
<<<<<<< HEAD
from .Control_Surface import Control_Surface
from .Main_Wing import Main_Wing, Segment_Container
from .Vertical_Tail import Vertical_Tail
from .Horizontal_Tail import Horizontal_Tail
from .Segment import Segment#, Segment_Container
=======
from .Main_Wing import Main_Wing
from .Vertical_Tail import Vertical_Tail
from .Horizontal_Tail import Horizontal_Tail
from .Segment import Segment, SegmentContainer 
>>>>>>> 22ae1751

# packages
from . import Airfoils
from . import Control_Surfaces<|MERGE_RESOLUTION|>--- conflicted
+++ resolved
@@ -9,18 +9,10 @@
 
 # classes
 from .Wing import Wing
-<<<<<<< HEAD
-from .Control_Surface import Control_Surface
-from .Main_Wing import Main_Wing, Segment_Container
-from .Vertical_Tail import Vertical_Tail
-from .Horizontal_Tail import Horizontal_Tail
-from .Segment import Segment#, Segment_Container
-=======
 from .Main_Wing import Main_Wing
 from .Vertical_Tail import Vertical_Tail
 from .Horizontal_Tail import Horizontal_Tail
 from .Segment import Segment, SegmentContainer 
->>>>>>> 22ae1751
 
 # packages
 from . import Airfoils

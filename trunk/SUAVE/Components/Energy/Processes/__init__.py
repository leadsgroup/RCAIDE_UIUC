## @defgroup Components-Energy-Processes Processes
# These are components that use energy to perform a process.
# @ingroup Components-Energy

# __init__.py
# 
# Created:  
# Modified: Feb 2016, T. MacDonald

<<<<<<< HEAD
from Solar_Radiation import Solar_Radiation
from Thrust import Thrust
from propeller_map import propeller_map
=======
from .Solar_Radiation import Solar_Radiation
from .Thrust import Thrust
from .Rocket_Thrust import Rocket_Thrust
>>>>>>> aecdd32e
<|MERGE_RESOLUTION|>--- conflicted
+++ resolved
@@ -1,18 +1,12 @@
-## @defgroup Components-Energy-Processes Processes
-# These are components that use energy to perform a process.
-# @ingroup Components-Energy
-
-# __init__.py
-# 
-# Created:  
-# Modified: Feb 2016, T. MacDonald
-
-<<<<<<< HEAD
-from Solar_Radiation import Solar_Radiation
-from Thrust import Thrust
-from propeller_map import propeller_map
-=======
-from .Solar_Radiation import Solar_Radiation
-from .Thrust import Thrust
-from .Rocket_Thrust import Rocket_Thrust
->>>>>>> aecdd32e
+## @defgroup Components-Energy-Processes Processes
+# These are components that use energy to perform a process.
+# @ingroup Components-Energy
+
+# __init__.py
+# 
+# Created:  
+# Modified: Feb 2016, T. MacDonald
+
+from .Solar_Radiation import Solar_Radiation
+from .Thrust import Thrust
+from .Rocket_Thrust import Rocket_Thrust
## @ingroup Components-Energy-Networks
# Battery_Propeller.py
# 
# Created:  Jul 2015, E. Botero
# Modified: Feb 2016, T. MacDonald

# ----------------------------------------------------------------------
#  Imports
# ----------------------------------------------------------------------

# suave imports
import SUAVE

# package imports
import numpy as np
from SUAVE.Components.Propulsors.Propulsor import Propulsor

from SUAVE.Core import Data

# ----------------------------------------------------------------------
#  Network
# ----------------------------------------------------------------------

## @ingroup Components-Energy-Networks
class Battery_Propeller(Propulsor):
    """ This is a simple network with a battery powering a propeller through
        an electric motor
        
        This network adds 2 extra unknowns to the mission. The first is
        a voltage, to calculate the thevenin voltage drop in the pack.
        The second is torque matching between motor and propeller.
    
        Assumptions:
        None
        
        Source:
        None
    """  
    def __defaults__(self):
        """ This sets the default values for the network to function.
    
            Assumptions:
            None
    
            Source:
            N/A
    
            Inputs:
            None
    
            Outputs:
            None
    
            Properties Used:
            N/A
        """             
        self.motor             = None
        self.propeller         = None
        self.esc               = None
        self.avionics          = None
        self.payload           = None
        self.battery           = None
        self.nacelle_diameter  = None
        self.engine_length     = None
        self.number_of_engines = None
        self.voltage           = None
        self.thrust_angle      = 0.0
        self.use_surrogate     = False
<<<<<<< HEAD
        
        self.outputs         = Data()   
=======
>>>>>>> 703f506c
    
    # manage process with a driver function
    def evaluate_thrust(self,state):
        """ Calculate thrust given the current state of the vehicle
    
            Assumptions:
            Caps the throttle at 110% and linearly interpolates thrust off that
    
            Source:
            N/A
    
            Inputs:
            state [state()]
    
            Outputs:
            results.thrust_force_vector [newtons]
            results.vehicle_mass_rate   [kg/s]
            conditions.propulsion:
                rpm                  [radians/sec]
                current              [amps]
                battery_draw         [watts]
                battery_energy       [joules]
                voltage_open_circuit [volts]
                voltage_under_load   [volts]
                motor_torque         [N-M]
                propeller_torque     [N-M]
    
            Properties Used:
            Defaulted values
        """          
    
        # unpack
        conditions = state.conditions
        numerics   = state.numerics
        motor      = self.motor
        propeller  = self.propeller
        esc        = self.esc
        avionics   = self.avionics
        payload    = self.payload
        battery    = self.battery
        
        # Set battery energy
        battery.current_energy = conditions.propulsion.battery_energy  

        # Step 1 battery power
        esc.inputs.voltagein = state.unknowns.battery_voltage_under_load
        #esc.inputs.voltagein = self.voltage
        # Step 2
        esc.voltageout(conditions)
        # link
        motor.inputs.voltage = esc.outputs.voltageout 
        # step 3
        motor.omega(conditions)
        # link
        propeller.inputs.omega =  motor.outputs.omega
        propeller.thrust_angle = self.thrust_angle
        
        if (self.use_surrogate == True) and (self.propeller.surrogate is not None):
            F, Q, P, Cp , noise, etap = propeller.spin_surrogate(conditions)
        else:            
            # step 4
            F, Q, P, Cp , noise, etap = propeller.spin(conditions)
            
        # Check to see if magic thrust is needed, the ESC caps throttle at 1.1 already
        eta        = conditions.propulsion.throttle[:,0,None]
        P[eta>1.0] = P[eta>1.0]*eta[eta>1.0]
        F[eta>1.0] = F[eta>1.0]*eta[eta>1.0]

        # Run the avionics
        avionics.power()

        # Run the payload
        payload.power()

        # Run the motor for current
        motor.current(conditions)
        # link
        esc.inputs.currentout =  motor.outputs.current

        # Run the esc
        esc.currentin(conditions)

        # Calculate avionics and payload power
        avionics_payload_power = avionics.outputs.power + payload.outputs.power

        # Calculate avionics and payload current
        avionics_payload_current = avionics_payload_power/self.voltage

        # link
        battery.inputs.current  = esc.outputs.currentin*self.number_of_engines + avionics_payload_current
        battery.inputs.power_in = -(esc.outputs.voltageout*esc.outputs.currentin*self.number_of_engines + avionics_payload_power)
        battery.energy_calc(numerics)        
    
        # Pack the conditions for outputs
        rpm                  = motor.outputs.omega*60./(2.*np.pi)
        current              = esc.outputs.currentin
        battery_draw         = battery.inputs.power_in 
        battery_energy       = battery.current_energy
        voltage_open_circuit = battery.voltage_open_circuit
        voltage_under_load   = battery.voltage_under_load    
          
        conditions.propulsion.rpm                  = rpm
        conditions.propulsion.current              = current
        conditions.propulsion.battery_draw         = battery_draw
        conditions.propulsion.battery_energy       = battery_energy
        conditions.propulsion.voltage_open_circuit = voltage_open_circuit
        conditions.propulsion.voltage_under_load   = voltage_under_load  
        conditions.propulsion.motor_torque         = motor.outputs.torque
        conditions.propulsion.propeller_torque     = Q
        
        # Create the outputs
        F    = self.number_of_engines * F * [np.cos(self.thrust_angle),0,-np.sin(self.thrust_angle)]      
        mdot = np.zeros_like(F)

        results = Data()
        results.thrust_force_vector = F
        results.vehicle_mass_rate   = mdot
        
        
        return results
    
    
    def unpack_unknowns(self,segment):
        """ This is an extra set of unknowns which are unpacked from the mission solver and send to the network.
    
            Assumptions:
            None
    
            Source:
            N/A
    
            Inputs:
            state.unknowns.propeller_power_coefficient [None]
            state.unknowns.battery_voltage_under_load  [volts]
    
            Outputs:
            state.conditions.propulsion.propeller_power_coefficient [None]
            state.conditions.propulsion.battery_voltage_under_load  [volts]
    
            Properties Used:
            N/A
        """                  
        
        # Here we are going to unpack the unknowns (Cp) provided for this network
        segment.state.conditions.propulsion.propeller_power_coefficient = segment.state.unknowns.propeller_power_coefficient
        segment.state.conditions.propulsion.battery_voltage_under_load  = segment.state.unknowns.battery_voltage_under_load
        
        return
    
    def residuals(self,segment):
        """ This packs the residuals to be send to the mission solver.
    
            Assumptions:
            None
    
            Source:
            N/A
    
            Inputs:
            state.conditions.propulsion:
                motor_torque                          [N-m]
                propeller_torque                      [N-m]
                voltage_under_load                    [volts]
            state.unknowns.battery_voltage_under_load [volts]
            
            Outputs:
            None
    
            Properties Used:
            self.voltage                              [volts]
        """        
        
        # Here we are going to pack the residuals (torque,voltage) from the network
        
        # Unpack
        q_motor   = segment.state.conditions.propulsion.motor_torque
        q_prop    = segment.state.conditions.propulsion.propeller_torque
        v_actual  = segment.state.conditions.propulsion.voltage_under_load
        v_predict = segment.state.unknowns.battery_voltage_under_load
        v_max     = self.voltage
        
        # Return the residuals
        segment.state.residuals.network[:,0] = q_motor[:,0] - q_prop[:,0]
        segment.state.residuals.network[:,1] = (v_predict[:,0] - v_actual[:,0])/v_max
        
        return    
            
    __call__ = evaluate_thrust

<|MERGE_RESOLUTION|>--- conflicted
+++ resolved
@@ -66,11 +66,8 @@
         self.voltage           = None
         self.thrust_angle      = 0.0
         self.use_surrogate     = False
-<<<<<<< HEAD
         
         self.outputs         = Data()   
-=======
->>>>>>> 703f506c
     
     # manage process with a driver function
     def evaluate_thrust(self,state):
@@ -117,16 +114,22 @@
 
         # Step 1 battery power
         esc.inputs.voltagein = state.unknowns.battery_voltage_under_load
-        #esc.inputs.voltagein = self.voltage
+        
         # Step 2
         esc.voltageout(conditions)
+        
         # link
         motor.inputs.voltage = esc.outputs.voltageout 
+        
         # step 3
         motor.omega(conditions)
+        
         # link
         propeller.inputs.omega =  motor.outputs.omega
         propeller.thrust_angle = self.thrust_angle
+        
+        # step 4
+        F, Q, P, Cp = propeller.spin(conditions)
         
         if (self.use_surrogate == True) and (self.propeller.surrogate is not None):
             F, Q, P, Cp , noise, etap = propeller.spin_surrogate(conditions)

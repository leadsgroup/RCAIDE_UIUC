--- conflicted
+++ resolved
@@ -65,8 +65,6 @@
         self.number_of_engines = None
         self.voltage           = None
         self.thrust_angle      = 0.0
-<<<<<<< HEAD
-        self.tag               = 'network'
         self.use_surrogate     = False
         
         self.thrust_attributes         = Data()
@@ -76,9 +74,6 @@
         self.thrust_attributes.va       = 0.0           
         self.thrust_attributes.Ut       = 0.0
         self.thrust_attributes.Ua       = 0.0           
-=======
-        self.use_surrogate     = False
->>>>>>> 78bb0d6f
     
     # manage process with a driver function
     def evaluate_thrust(self,state):
@@ -136,7 +131,6 @@
         propeller.inputs.omega =  motor.outputs.omega
         propeller.thrust_angle = self.thrust_angle
         
-<<<<<<< HEAD
         # link 
         propeller.thrust_attributes.velocity = self.thrust_attributes.velocity 
         propeller.thrust_attributes.thrust   = self.thrust_attributes.thrust   
@@ -145,17 +139,11 @@
         propeller.thrust_attributes.Ut       = self.thrust_attributes.Ut    
         propeller.thrust_attributes.Ua       = self.thrust_attributes.Ua  
         
-=======
->>>>>>> 78bb0d6f
         if (self.use_surrogate == True) and (self.propeller.surrogate is not None):
             F, Q, P, Cp = propeller.spin_surrogate(conditions)
         else:            
             # step 4
-<<<<<<< HEAD
             F, Q, P, Cp, noise_data, etap = propeller.spin(conditions)
-=======
-            F, Q, P, Cp = propeller.spin(conditions)
->>>>>>> 78bb0d6f
             
         # Check to see if magic thrust is needed, the ESC caps throttle at 1.1 already
         eta        = conditions.propulsion.throttle[:,0,None]

--- conflicted
+++ resolved
@@ -1,6 +1,6 @@
 ## @ingroup Plots-Geometry_Plots
 # plot_vehicle.py
-# 
+#
 # Created:  Mar 2020, M. Clarke
 #           Apr 2020, M. Clarke
 #           Jul 2020, M. Clarke
@@ -8,21 +8,21 @@
 
 # ----------------------------------------------------------------------
 #  Imports
-# ----------------------------------------------------------------------  
+# ----------------------------------------------------------------------
 from SUAVE.Core import Data
-import numpy as np 
-import matplotlib.pyplot as plt  
-from mpl_toolkits.mplot3d.art3d import Poly3DCollection 
+import numpy as np
+import matplotlib.pyplot as plt
+from mpl_toolkits.mplot3d.art3d import Poly3DCollection
 from SUAVE.Methods.Geometry.Two_Dimensional.Cross_Section.Airfoil.import_airfoil_geometry import import_airfoil_geometry
-from SUAVE.Methods.Geometry.Two_Dimensional.Cross_Section.Airfoil.compute_naca_4series import compute_naca_4series  
+from SUAVE.Methods.Geometry.Two_Dimensional.Cross_Section.Airfoil.compute_naca_4series import compute_naca_4series
 from SUAVE.Methods.Aerodynamics.Common.Fidelity_Zero.Lift.generate_vortex_distribution  import generate_vortex_distribution
-from SUAVE.Components.Energy.Networks import Lift_Cruise 
+from SUAVE.Components.Energy.Networks import Lift_Cruise
 from SUAVE.Analyses.Aerodynamics import Vortex_Lattice
 
 ## @ingroup Plots-Geometry_Plots
 def plot_vehicle(vehicle, elevation_angle = 30,azimuthal_angle = 210, axis_limits = 10,
-                 save_figure = False, plot_control_points = True, save_filename = "Vehicle_Geometry"):     
-    """This plots vortex lattice panels created when Fidelity Zero  Aerodynamics 
+                 save_figure = False, plot_control_points = True, save_filename = "Vehicle_Geometry"):
+    """This plots vortex lattice panels created when Fidelity Zero  Aerodynamics
     Routine is initialized
 
     Assumptions:
@@ -32,148 +32,148 @@
     None
 
     Inputs:
-    vehicle 
-
-    Outputs: 
+    vehicle
+
+    Outputs:
     Plots
 
     Properties Used:
-    N/A	
-    """	
-    
+    N/A
+    """
+
     print("\nPlotting vehicle")
-    
-    # unpack vortex distribution 
+
+    # unpack vortex distribution
     try:
-        VD = vehicle.vortex_distribution 
+        VD = vehicle.vortex_distribution
     except:
         settings = Vortex_Lattice().settings
         settings.number_spanwise_vortices  = 25
         settings.number_chordwise_vortices = 5
-        settings.spanwise_cosine_spacing   = False 
+        settings.spanwise_cosine_spacing   = False
         settings.model_fuselage            = False
-        VD = generate_vortex_distribution(vehicle,settings)  
-        
-    # initalize figure 
-    fig = plt.figure(save_filename) 
-    fig.set_size_inches(8,8) 
+        VD = generate_vortex_distribution(vehicle,settings)
+
+    # initalize figure
+    fig = plt.figure(save_filename)
+    fig.set_size_inches(8,8)
     axes = plt.axes(projection='3d')
-    axes.view_init(elev= elevation_angle, azim= azimuthal_angle)   
-    
+    axes.view_init(elev= elevation_angle, azim= azimuthal_angle)
+
     # -------------------------------------------------------------------------
     # PLOT WING
     # -------------------------------------------------------------------------
-    wing_face_color = 'darkgrey'        
+    wing_face_color = 'darkgrey'
     wing_edge_color = 'grey'
-    wing_alpha_val  = 1    
-    plot_wing(axes,VD,wing_face_color,wing_edge_color,wing_alpha_val)  
+    wing_alpha_val  = 1
+    plot_wing(axes,VD,wing_face_color,wing_edge_color,wing_alpha_val)
     if  plot_control_points:
         axes.scatter(VD.XC,VD.YC,VD.ZC, c='r', marker = 'o' )
-    
+
     # -------------------------------------------------------------------------
     # PLOT WAKE
-    # -------------------------------------------------------------------------    
-    wake_face_color = 'white'                
-    wake_edge_color = 'blue' 
-    wake_alpha      = 0.5  
+    # -------------------------------------------------------------------------
+    wake_face_color = 'white'
+    wake_edge_color = 'blue'
+    wake_alpha      = 0.5
     if'Wake' in VD:
         plot_propeller_wake(axes, VD,wake_face_color,wake_edge_color,wake_alpha)
-        
+
     # -------------------------------------------------------------------------
     # PLOT FUSELAGE
-    # -------------------------------------------------------------------------        
-    fuselage_face_color = 'grey'                
-    fuselage_edge_color = 'darkgrey' 
-    fuselage_alpha      = 1      
-    for fus in vehicle.fuselages: 
+    # -------------------------------------------------------------------------
+    fuselage_face_color = 'grey'
+    fuselage_edge_color = 'darkgrey'
+    fuselage_alpha      = 1
+    for fus in vehicle.fuselages:
         # Generate Fuselage Geometry
-        fus_pts = generate_fuselage_points(fus) 
-        
-        # Plot Fuselage Geometry          
-        plot_fuselage_geometry(axes,fus_pts,fuselage_face_color,fuselage_edge_color,fuselage_alpha)  
-        
+        fus_pts = generate_fuselage_points(fus)
+
+        # Plot Fuselage Geometry
+        plot_fuselage_geometry(axes,fus_pts,fuselage_face_color,fuselage_edge_color,fuselage_alpha)
+
     # -------------------------------------------------------------------------
     # PLOT ENGINE
-    # -------------------------------------------------------------------------        
-    network_face_color = 'darkred'                
-    network_edge_color = 'black' 
-    network_alpha      = 1    
-    for network in vehicle.networks:    
-        plot_network(axes,network)     
-        
+    # -------------------------------------------------------------------------
+    network_face_color = 'darkred'
+    network_edge_color = 'black'
+    network_alpha      = 1
+    for network in vehicle.networks:
+        plot_network(axes,network)
+
     axes.set_xlim(-axis_limits,axis_limits)
     axes.set_ylim(-axis_limits,axis_limits)
-    axes.set_zlim(-axis_limits,axis_limits)    
-       
-    plt.axis('off') 
-    plt.grid(None)      
-    return 
-
-def plot_wing(axes,VD,face_color,edge_color,alpha_val): 
-    """ This plots the wings of a vehicle 
-
-    Assumptions: 
-    None
-
-    Source:   
-    None
-    
-    Inputs:   
+    axes.set_zlim(-axis_limits,axis_limits)
+
+    plt.axis('off')
+    plt.grid(None)
+    return
+
+def plot_wing(axes,VD,face_color,edge_color,alpha_val):
+    """ This plots the wings of a vehicle
+
+    Assumptions:
+    None
+
+    Source:
+    None
+
+    Inputs:
     VD.
-       XA1...ZB2         - coordinates of wing vortex distribution  
+       XA1...ZB2         - coordinates of wing vortex distribution
     face_color           - color of panel
     edge_color           - color of panel edge
-    alpha_color          - translucency:  1 = opaque , 0 = transparent 
-    
-    Properties Used:
-    N/A
-    """      
-    
-    n_cp = VD.n_cp 
-    for i in range(n_cp): 
-        
+    alpha_color          - translucency:  1 = opaque , 0 = transparent
+
+    Properties Used:
+    N/A
+    """
+
+    n_cp = VD.n_cp
+    for i in range(n_cp):
+
         X = [VD.XA1[i],VD.XB1[i],VD.XB2[i],VD.XA2[i]]
         Y = [VD.YA1[i],VD.YB1[i],VD.YB2[i],VD.YA2[i]]
-        Z = [VD.ZA1[i],VD.ZB1[i],VD.ZB2[i],VD.ZA2[i]] 
-        
+        Z = [VD.ZA1[i],VD.ZB1[i],VD.ZB2[i],VD.ZA2[i]]
+
         verts = [list(zip(X, Y, Z))]
-        
+
         collection = Poly3DCollection(verts)
         collection.set_facecolor(face_color)
         collection.set_edgecolor(edge_color)
         collection.set_alpha(alpha_val)
-        
-        axes.add_collection3d(collection)     
-        
-    return    
- 
-def plot_propeller_wake(axes, VD,face_color,edge_color,alpha):  
+
+        axes.add_collection3d(collection)
+
+    return
+
+def plot_propeller_wake(axes, VD,face_color,edge_color,alpha):
     """ This plots a helical wake of a propeller or rotor
 
-    Assumptions: 
-    None
-
-    Source:   
-    None
-    
-    Inputs:   
-    VD.Wake. 
-       XA1...ZB2         - coordinates of wake vortex distribution   
+    Assumptions:
+    None
+
+    Source:
+    None
+
+    Inputs:
+    VD.Wake.
+       XA1...ZB2         - coordinates of wake vortex distribution
     face_color           - color of panel
     edge_color           - color of panel edge
-    alpha_color          - translucency:  1 = opaque , 0 = transparent 
-    
-    Properties Used:
-    N/A
-    """      
+    alpha_color          - translucency:  1 = opaque , 0 = transparent
+
+    Properties Used:
+    N/A
+    """
     num_prop = len(VD.Wake.XA1[:,0,0,0])
     nts      = len(VD.Wake.XA1[0,:,0,0])
     num_B    = len(VD.Wake.XA1[0,0,:,0])
     dim_R    = len(VD.Wake.XA1[0,0,0,:])
-    for p_idx in range(num_prop): 
-        for t_idx in range(nts): 
+    for p_idx in range(num_prop):
+        for t_idx in range(nts):
             for B_idx in range(num_B):
-                for loc in range(dim_R): 
+                for loc in range(dim_R):
                     X = [VD.Wake.XA1[p_idx,t_idx,B_idx,loc],
                          VD.Wake.XB1[p_idx,t_idx,B_idx,loc],
                          VD.Wake.XB2[p_idx,t_idx,B_idx,loc],
@@ -185,72 +185,72 @@
                     Z = [VD.Wake.ZA1[p_idx,t_idx,B_idx,loc],
                          VD.Wake.ZB1[p_idx,t_idx,B_idx,loc],
                          VD.Wake.ZB2[p_idx,t_idx,B_idx,loc],
-                         VD.Wake.ZA2[p_idx,t_idx,B_idx,loc]]                    
+                         VD.Wake.ZA2[p_idx,t_idx,B_idx,loc]]
                     verts = [list(zip(X, Y, Z))]
                     collection = Poly3DCollection(verts)
                     collection.set_facecolor(face_color)
-                    collection.set_edgecolor(edge_color) 
+                    collection.set_edgecolor(edge_color)
                     collection.set_alpha(alpha)
-                    axes.add_collection3d(collection)  
-    return 
-    
+                    axes.add_collection3d(collection)
+    return
+
 
 def generate_fuselage_points(fus ,tessellation = 24 ):
-    """ This generates the coordinate points on the surface of the fuselage 
-
-    Assumptions: 
-    None
-
-    Source:   
-    None
-    
-    Inputs:  
+    """ This generates the coordinate points on the surface of the fuselage
+
+    Assumptions:
+    None
+
+    Source:
+    None
+
+    Inputs:
     fus                  - fuselage data structure
-    
-    Properties Used:
-    N/A
-    """        
-    num_fus_segs = len(fus.Segments.keys()) 
+
+    Properties Used:
+    N/A
+    """
+    num_fus_segs = len(fus.Segments.keys())
     fus_pts      = np.zeros((num_fus_segs,tessellation ,3))
-    
-    if num_fus_segs > 0:   
+
+    if num_fus_segs > 0:
         for i_seg in range(num_fus_segs):
             theta    = np.linspace(0,2*np.pi,tessellation)
-            a        = fus.Segments[i_seg].width/2            
-            b        = fus.Segments[i_seg].height/2 
-            r        = np.sqrt((b*np.sin(theta))**2  + (a*np.cos(theta))**2)  
+            a        = fus.Segments[i_seg].width/2
+            b        = fus.Segments[i_seg].height/2
+            r        = np.sqrt((b*np.sin(theta))**2  + (a*np.cos(theta))**2)
             fus_ypts = r*np.cos(theta)
-            fus_zpts = r*np.sin(theta) 
+            fus_zpts = r*np.sin(theta)
             fus_pts[i_seg,:,0] = fus.Segments[i_seg].percent_x_location*fus.lengths.total + fus.origin[0][0]
             fus_pts[i_seg,:,1] = fus_ypts + fus.Segments[i_seg].percent_y_location*fus.lengths.total + fus.origin[0][1]
             fus_pts[i_seg,:,2] = fus_zpts + fus.Segments[i_seg].percent_z_location*fus.lengths.total + fus.origin[0][2]
-        
+
     return fus_pts
 
-  
-def plot_fuselage_geometry(axes,fus_pts, face_color,edge_color,alpha):  
+
+def plot_fuselage_geometry(axes,fus_pts, face_color,edge_color,alpha):
     """ This plots the 3D surface of the fuselage
 
-    Assumptions: 
-    None
-
-    Source:   
-    None
-    
-    Inputs:     
+    Assumptions:
+    None
+
+    Source:
+    None
+
+    Inputs:
     fus_pts              - coordinates of fuselage points
     face_color           - color of panel
     edge_color           - color of panel edge
-    alpha_color          - translucency:  1 = opaque , 0 = transparent 
-    
-    
-    Properties Used:
-    N/A
-    """      
-    
-    num_fus_segs = len(fus_pts[:,0,0])  
-    if num_fus_segs > 0:  
-        tesselation  = len(fus_pts[0,:,0]) 
+    alpha_color          - translucency:  1 = opaque , 0 = transparent
+
+
+    Properties Used:
+    N/A
+    """
+
+    num_fus_segs = len(fus_pts[:,0,0])
+    if num_fus_segs > 0:
+        tesselation  = len(fus_pts[0,:,0])
         for i_seg in range(num_fus_segs-1):
             for i_tes in range(tesselation-1):
                 X = [fus_pts[i_seg  ,i_tes  ,0],
@@ -264,187 +264,178 @@
                 Z = [fus_pts[i_seg  ,i_tes  ,2],
                      fus_pts[i_seg  ,i_tes+1,2],
                      fus_pts[i_seg+1,i_tes+1,2],
-                     fus_pts[i_seg+1,i_tes  ,2]]                 
+                     fus_pts[i_seg+1,i_tes  ,2]]
                 verts = [list(zip(X, Y, Z))]
                 collection = Poly3DCollection(verts)
                 collection.set_facecolor(face_color)
-                collection.set_edgecolor(edge_color) 
+                collection.set_edgecolor(edge_color)
                 collection.set_alpha(alpha)
-                axes.add_collection3d(collection)  
-    
-    return 
-
-
-def plot_network(axes,network):  
+                axes.add_collection3d(collection)
+
+    return
+
+
+def plot_network(axes,network):
     """ This plots the 3D surface of the network
 
-    Assumptions: 
-    None
-
-    Source:   
-    None
-    
-    Inputs:     
+    Assumptions:
+    None
+
+    Source:
+    None
+
+    Inputs:
     network            - network data structure
     network_face_color - color of panel
     network_edge_color - color of panel edge
-    network_alpha      - translucency:  1 = opaque , 0 = transparent 
-    
-    Properties Used:
-    N/A
-    """          
-    
-    if ('propellers' in network.keys()):  
-        
+    network_alpha      - translucency:  1 = opaque , 0 = transparent
+
+    Properties Used:
+    N/A
+    """
+
+    if ('propellers' in network.keys()):
+
         for prop in network.propellers:
-        
-            # Generate And Plot Propeller/Rotor Geometry   
-            plot_propeller_geometry(axes,prop,network,'propeller') 
-        
-<<<<<<< HEAD
-    if ('lift_rotors' in propulsor.keys()):  
-        
-        for rotor in propulsor.lift_rotors:
-            
-            # Generate and Plot Propeller/Rotor Geometry   
-            plot_propeller_geometry(axes,rotor,propulsor,'lift_rotor')        
-=======
-    if ('rotors' in network.keys()):  
-        
-        for rotor in network.rotors:
-            
-            # Generate and Plot Propeller/Rotor Geometry   
-            plot_propeller_geometry(axes,rotor,network,'rotor')        
->>>>>>> 6bc6a0bd
-        
-    return 
+
+            # Generate And Plot Propeller/Rotor Geometry
+            plot_propeller_geometry(axes,prop,network,'propeller')
+
+    if ('lift_rotors' in network.keys()):
+
+        for rotor in network.lift_rotors:
+
+            # Generate and Plot Propeller/Rotor Geometry
+            plot_propeller_geometry(axes,rotor,network,'lift_rotor')
+
+    return
 
 def plot_propeller_geometry(axes,prop,network,network_name):
     """ This plots a 3D surface of the  propeller
 
-    Assumptions: 
-    None
-
-    Source:   
-    None
-    
-    Inputs:    
-    network            - network data structure 
-    
-    Properties Used:
-    N/A
-    """          
-        
-    # unpack         
-    num_B  = prop.number_of_blades      
-    a_sec  = prop.airfoil_geometry          
+    Assumptions:
+    None
+
+    Source:
+    None
+
+    Inputs:
+    network            - network data structure
+
+    Properties Used:
+    N/A
+    """
+
+    # unpack
+    num_B  = prop.number_of_blades
+    a_sec  = prop.airfoil_geometry
     a_secl = prop.airfoil_polar_stations
-    beta   = prop.twist_distribution         
-    b      = prop.chord_distribution         
-    r      = prop.radius_distribution 
+    beta   = prop.twist_distribution
+    b      = prop.chord_distribution
+    r      = prop.radius_distribution
     MCA    = prop.mid_chord_alignment
     t      = prop.max_thickness_distribution
     origin = prop.origin
-    
+
     n_points  = 10
     af_pts    = (2*n_points)-1
     dim       = len(b)
     dim2      = 2*n_points
-    theta     = np.linspace(0,2*np.pi,num_B+1)[:-1]   
-        
+    theta     = np.linspace(0,2*np.pi,num_B+1)[:-1]
+
     # create empty data structure for storing geometry
-    G = Data()    
+    G = Data()
 
 
     rot    = prop.rotation
     a_o    = 0
-    flip_1 = (np.pi/2)  
-    flip_2 = (np.pi/2)  
-    
+    flip_1 = (np.pi/2)
+    flip_2 = (np.pi/2)
+
     MCA_2d = np.repeat(np.atleast_2d(MCA).T,dim2,axis=1)
     b_2d   = np.repeat(np.atleast_2d(b).T  ,dim2,axis=1)
     t_2d   = np.repeat(np.atleast_2d(t).T  ,dim2,axis=1)
     r_2d   = np.repeat(np.atleast_2d(r).T  ,dim2,axis=1)
-    
-    for i in range(num_B):   
-        # get airfoil coordinate geometry   
+
+    for i in range(num_B):
+        # get airfoil coordinate geometry
         if a_sec != None:
-            airfoil_data = import_airfoil_geometry(a_sec,npoints=n_points)   
+            airfoil_data = import_airfoil_geometry(a_sec,npoints=n_points)
             xpts         = np.take(airfoil_data.x_coordinates,a_secl,axis=0)
-            zpts         = np.take(airfoil_data.y_coordinates,a_secl,axis=0) 
-            max_t        = np.take(airfoil_data.thickness_to_chord,a_secl,axis=0) 
-            
-        else: 
+            zpts         = np.take(airfoil_data.y_coordinates,a_secl,axis=0)
+            max_t        = np.take(airfoil_data.thickness_to_chord,a_secl,axis=0)
+
+        else:
             camber       = 0.02
             camber_loc   = 0.4
-            thickness    = 0.10 
-            airfoil_data = compute_naca_4series(camber, camber_loc, thickness,(n_points*2 - 2))                  
+            thickness    = 0.10
+            airfoil_data = compute_naca_4series(camber, camber_loc, thickness,(n_points*2 - 2))
             xpts         = np.repeat(np.atleast_2d(airfoil_data.x_coordinates) ,dim,axis=0)
             zpts         = np.repeat(np.atleast_2d(airfoil_data.y_coordinates) ,dim,axis=0)
-            max_t        = np.repeat(airfoil_data.thickness_to_chord,dim,axis=0) 
-         
-        # store points of airfoil in similar format as Vortex Points (i.e. in vertices)   
+            max_t        = np.repeat(airfoil_data.thickness_to_chord,dim,axis=0)
+
+        # store points of airfoil in similar format as Vortex Points (i.e. in vertices)
         max_t2d = np.repeat(np.atleast_2d(max_t).T ,dim2,axis=1)
-        
+
         xp      = rot*(- MCA_2d + xpts*b_2d)  # x coord of airfoil
-        yp      = r_2d*np.ones_like(xp)       # radial location        
-        zp      = zpts*(t_2d/max_t2d)         # former airfoil y coord 
-                          
-        matrix = np.zeros((len(zp),dim2,3)) # radial location, airfoil pts (same y)   
+        yp      = r_2d*np.ones_like(xp)       # radial location
+        zp      = zpts*(t_2d/max_t2d)         # former airfoil y coord
+
+        matrix = np.zeros((len(zp),dim2,3)) # radial location, airfoil pts (same y)
         matrix[:,:,0] = xp
         matrix[:,:,1] = yp
         matrix[:,:,2] = zp
-        
-        # ROTATION MATRICES FOR INNER SECTION     
-        # rotation about y axis to create twist and position blade upright  
+
+        # ROTATION MATRICES FOR INNER SECTION
+        # rotation about y axis to create twist and position blade upright
         trans_1 = np.zeros((dim,3,3))
-        trans_1[:,0,0] = np.cos(rot*flip_1 - rot*beta)           
-        trans_1[:,0,2] = -np.sin(rot*flip_1 - rot*beta)                 
+        trans_1[:,0,0] = np.cos(rot*flip_1 - rot*beta)
+        trans_1[:,0,2] = -np.sin(rot*flip_1 - rot*beta)
         trans_1[:,1,1] = 1
-        trans_1[:,2,0] = np.sin(rot*flip_1 - rot*beta) 
-        trans_1[:,2,2] = np.cos(rot*flip_1 - rot*beta) 
-
-        # rotation about x axis to create azimuth locations 
+        trans_1[:,2,0] = np.sin(rot*flip_1 - rot*beta)
+        trans_1[:,2,2] = np.cos(rot*flip_1 - rot*beta)
+
+        # rotation about x axis to create azimuth locations
         trans_2 = np.array([[1 , 0 , 0],
                        [0 , np.cos(theta[i] + rot*a_o + flip_2 ), -np.sin(theta[i] + rot*a_o + flip_2)],
-                       [0,np.sin(theta[i] + rot*a_o + flip_2), np.cos(theta[i] + rot*a_o + flip_2)]]) 
+                       [0,np.sin(theta[i] + rot*a_o + flip_2), np.cos(theta[i] + rot*a_o + flip_2)]])
         trans_2 =  np.repeat(trans_2[ np.newaxis,:,: ],dim,axis=0)
-        
-        # rotation about y to orient propeller/rotor to thrust angle 
+
+        # rotation about y to orient propeller/rotor to thrust angle
         trans_3 =  prop.prop_vel_to_body()
         trans_3 =  np.repeat(trans_3[ np.newaxis,:,: ],dim,axis=0)
-        
+
         trans     = np.matmul(trans_3,np.matmul(trans_2,trans_1))
         rot_mat   = np.repeat(trans[:, np.newaxis,:,:],dim2,axis=1)
-         
+
         # ---------------------------------------------------------------------------------------------
         # ROTATE POINTS
-        mat  =  np.matmul(rot_mat,matrix[...,None]).squeeze() 
-        
+        mat  =  np.matmul(rot_mat,matrix[...,None]).squeeze()
+
         # ---------------------------------------------------------------------------------------------
         # store points
         G.XA1  = mat[:-1,:-1,0] + origin[0][0]
-        G.YA1  = mat[:-1,:-1,1] + origin[0][1] 
+        G.YA1  = mat[:-1,:-1,1] + origin[0][1]
         G.ZA1  = mat[:-1,:-1,2] + origin[0][2]
         G.XA2  = mat[:-1,1:,0]  + origin[0][0]
-        G.YA2  = mat[:-1,1:,1]  + origin[0][1] 
+        G.YA2  = mat[:-1,1:,1]  + origin[0][1]
         G.ZA2  = mat[:-1,1:,2]  + origin[0][2]
-                        
+
         G.XB1  = mat[1:,:-1,0] + origin[0][0]
-        G.YB1  = mat[1:,:-1,1] + origin[0][1]  
+        G.YB1  = mat[1:,:-1,1] + origin[0][1]
         G.ZB1  = mat[1:,:-1,2] + origin[0][2]
         G.XB2  = mat[1:,1:,0]  + origin[0][0]
         G.YB2  = mat[1:,1:,1]  + origin[0][1]
-        G.ZB2  = mat[1:,1:,2]  + origin[0][2]    
-         
+        G.ZB2  = mat[1:,1:,2]  + origin[0][2]
+
         # ------------------------------------------------------------------------
-        # Plot Propeller Blade 
+        # Plot Propeller Blade
         # ------------------------------------------------------------------------
         prop_face_color = 'red'
         prop_edge_color = 'red'
         prop_alpha      = 1
-        for sec in range(dim-1): 
-            for loc in range(af_pts): 
+        for sec in range(dim-1):
+            for loc in range(af_pts):
                 X = [G.XA1[sec,loc],
                      G.XB1[sec,loc],
                      G.XB2[sec,loc],
@@ -456,12 +447,11 @@
                 Z = [G.ZA1[sec,loc],
                      G.ZB1[sec,loc],
                      G.ZB2[sec,loc],
-                     G.ZA2[sec,loc]]                    
+                     G.ZA2[sec,loc]]
                 prop_verts = [list(zip(X, Y, Z))]
                 prop_collection = Poly3DCollection(prop_verts)
                 prop_collection.set_facecolor(prop_face_color)
-                prop_collection.set_edgecolor(prop_edge_color) 
+                prop_collection.set_edgecolor(prop_edge_color)
                 prop_collection.set_alpha(prop_alpha)
-                axes.add_collection3d(prop_collection) 
-    return 
- +                axes.add_collection3d(prop_collection)
+    return
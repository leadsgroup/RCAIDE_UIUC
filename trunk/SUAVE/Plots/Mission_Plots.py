## @ingroup Plots
# Mission_Plots.py
# 
# Created:  May 2018, M. Clarke

# ----------------------------------------------------------------------
#  Imports
# ----------------------------------------------------------------------
import SUAVE
from SUAVE.Core import Units 
import matplotlib.pyplot as plt  
import numpy as np
from mpl_toolkits.mplot3d import Axes3D
from mpl_toolkits.mplot3d.art3d import Poly3DCollection
from matplotlib.patches import Ellipse, Polygon
import colorsys 
import matplotlib.animation as animation
import matplotlib as mpl
import matplotlib.cm as cm
from mpl_toolkits.axes_grid1.inset_locator import inset_axes
from SUAVE.Methods.Aerodynamics.XFOIL.compute_airfoil_polars import read_propeller_airfoils

## @ingroup Plots
# ------------------------------------------------------------------
#   Altitude, SFC & Weight
# ------------------------------------------------------------------
def plot_altitude_sfc_weight(results, line_color = 'bo-', save_figure = False, save_filename = "Altitude_SFC_Weight"):
    axis_font = {'size':'14'} 
    fig = plt.figure(save_filename)
    fig.set_size_inches(10, 8) 
    for segment in results.segments.values():

        time     = segment.conditions.frames.inertial.time[:,0] / Units.min
        aoa      = segment.conditions.aerodynamics.angle_of_attack[:,0] / Units.deg
        mass     = segment.conditions.weights.total_mass[:,0] / Units.lb
        altitude = segment.conditions.freestream.altitude[:,0] / Units.ft
        mdot     = segment.conditions.weights.vehicle_mass_rate[:,0]
        thrust   =  segment.conditions.frames.body.thrust_force_vector[:,0]
        sfc      = (mdot / Units.lb) / (thrust /Units.lbf) * Units.hr

        axes = fig.add_subplot(3,1,1)
        axes.plot( time , altitude , line_color)
        axes.set_ylabel('Altitude (ft)',axis_font)
        axes.minorticks_on()
        axes.grid(which='major', linestyle='-', linewidth='0.5', color='grey')
        axes.grid(which='minor', linestyle=':', linewidth='0.5', color='grey')     
        axes.grid(True)

        axes = fig.add_subplot(3,1,3)
        axes.plot( time , sfc , line_color )
        axes.set_xlabel('Time (min)',axis_font)
        axes.set_ylabel('sfc (lb/lbf-hr)',axis_font)
        axes.minorticks_on()
        axes.grid(which='major', linestyle='-', linewidth='0.5', color='grey')
        axes.grid(which='minor', linestyle=':', linewidth='0.5', color='grey')       
        axes.grid(True)

        axes = fig.add_subplot(3,1,2)
        axes.plot( time , mass , 'ro-' )
        axes.set_ylabel('Weight (lb)',axis_font)
        axes.minorticks_on()
        axes.grid(which='major', linestyle='-', linewidth='0.5', color='grey')
        axes.grid(which='minor', linestyle=':', linewidth='0.5', color='grey')       
        axes.grid(True)
        
    if save_figure:
        plt.savefig(save_filename + ".png")  
        
    return

# ------------------------------------------------------------------
#   Aircraft Velocities
# ------------------------------------------------------------------
def plot_aircraft_velocities(results, line_color = 'bo-', save_figure = False, save_filename = "Aircraft_Velocities"):
    axis_font = {'size':'14'}  
    fig = plt.figure(save_filename)
    fig.set_size_inches(10, 8) 
    for segment in results.segments.values():

        time     = segment.conditions.frames.inertial.time[:,0] / Units.min
        Lift     = -segment.conditions.frames.wind.lift_force_vector[:,2]
        Drag     = -segment.conditions.frames.wind.drag_force_vector[:,0] / Units.lbf
        Thrust   = segment.conditions.frames.body.thrust_force_vector[:,0] / Units.lb
        velocity = segment.conditions.freestream.velocity[:,0]
        pressure = segment.conditions.freestream.pressure[:,0]
        density  = segment.conditions.freestream.density[:,0]
        EAS      = velocity * np.sqrt(density/1.225)
        mach     = segment.conditions.freestream.mach_number[:,0]

        axes = fig.add_subplot(3,1,1)
        axes.plot( time , velocity / Units.kts, line_color)
        axes.set_ylabel('velocity (kts)',axis_font)
        axes.minorticks_on()
        axes.grid(which='major', linestyle='-', linewidth='0.5', color='grey')
        axes.grid(which='minor', linestyle=':', linewidth='0.5', color='grey')       
        axes.grid(True)

        axes = fig.add_subplot(3,1,2)
        axes.plot( time , EAS / Units.kts, line_color)
        axes.set_xlabel('Time (min)',axis_font)
        axes.set_ylabel('Equivalent Airspeed',axis_font)
        axes.minorticks_on()
        axes.grid(which='major', linestyle='-', linewidth='0.5', color='grey')
        axes.grid(which='minor', linestyle=':', linewidth='0.5', color='grey')       
        axes.grid(True)    
        
        axes = fig.add_subplot(3,1,3)
        axes.plot( time , mach , line_color)
        axes.set_xlabel('Time (min)',axis_font)
        axes.set_ylabel('Mach',axis_font)
        axes.minorticks_on()
        axes.grid(which='major', linestyle='-', linewidth='0.5', color='grey')
        axes.grid(which='minor', linestyle=':', linewidth='0.5', color='grey')       
        axes.grid(True)    
        
    if save_figure:
        plt.savefig(save_filename + ".png") 
        
    return

# ------------------------------------------------------------------
#   Disc and Power Loadings
# ------------------------------------------------------------------
def plot_disc_power_loading(results, line_color = 'bo-', save_figure = False, save_filename = "Disc_Power_Loading"):
    axis_font = {'size':'14'} 
    fig = plt.figure(save_filename)
<<<<<<< HEAD
    fig.set_size_inches(12, 10) 
    for i in range(len(results.segments)):  
=======
    fig.set_size_inches(10, 8) 
    for segment in results.segments.values():
>>>>>>> 14a55abb

        time  = segment.conditions.frames.inertial.time[:,0] / Units.min
        DL    = segment.conditions.propulsion.disc_loading
        PL    = segment.conditions.propulsion.power_loading   
   
        axes = fig.add_subplot(2,1,1)
        axes.plot(time, DL, line_color)
        axes.set_ylabel('Disc Loading lb/ft2',axis_font)
        axes.minorticks_on()
        axes.grid(which='major', linestyle='-', linewidth='0.5', color='grey')
        axes.grid(which='minor', linestyle=':', linewidth='0.5', color='grey')
        axes.grid(True)       
  
        axes = fig.add_subplot(2,1,2)
        axes.plot(time, PL, line_color )       
        axes.set_xlabel('Time (mins)',axis_font)
        axes.set_ylabel('Power Loading (lb/hp)',axis_font)
        axes.minorticks_on()
        axes.grid(which='major', linestyle='-', linewidth='0.5', color='grey')
        axes.grid(which='minor', linestyle=':', linewidth='0.5', color='grey')   
        axes.grid(True)         

    if save_figure:
        plt.savefig(save_filename + ".png")          
        
    return


# ------------------------------------------------------------------
#   Aerodynamic Coefficients
# ------------------------------------------------------------------
def plot_aerodynamic_coefficients(results, line_color = 'bo-', save_figure = False, save_filename = "Aerodynamic_Coefficients"):
    axis_font = {'size':'14'}  
    fig = plt.figure(save_filename)
    fig.set_size_inches(12, 10)
    for segment in results.segments.values():

        time = segment.conditions.frames.inertial.time[:,0] / Units.min
        cl   = segment.conditions.aerodynamics.lift_coefficient[:,0,None] 
        cd   = segment.conditions.aerodynamics.drag_coefficient[:,0,None] 
        aoa  = segment.conditions.aerodynamics.angle_of_attack[:,0] / Units.deg
        l_d  = cl/cd

        axes = fig.add_subplot(2,2,1)
        axes.plot( time , aoa , line_color )
        axes.set_ylabel('Angle of Attack (deg)',axis_font)
        axes.minorticks_on()
        axes.grid(which='major', linestyle='-', linewidth='0.5', color='grey')
        axes.grid(which='minor', linestyle=':', linewidth='0.5', color='grey')
        axes.grid(True)

        axes = fig.add_subplot(2,2,2)
        axes.plot( time , cl, line_color )
        axes.set_ylabel('$C_L$',axis_font)
        axes.minorticks_on()
        axes.grid(which='major', linestyle='-', linewidth='0.5', color='grey')
        axes.grid(which='minor', linestyle=':', linewidth='0.5', color='grey')
        axes.grid(True)    
        
        axes = fig.add_subplot(2,2,3)
        axes.plot( time , cd, line_color )
        axes.set_xlabel('Time (min)',axis_font)
        axes.set_ylabel('$C_D$',axis_font)
        axes.minorticks_on()
        axes.grid(which='major', linestyle='-', linewidth='0.5', color='grey')
        axes.grid(which='minor', linestyle=':', linewidth='0.5', color='grey')
        axes.grid(True)    
        
        axes = fig.add_subplot(2,2,4)
        axes.plot( time , l_d, line_color )
        axes.set_xlabel('Time (min)',axis_font)
        axes.set_ylabel('L/D',axis_font)
        axes.minorticks_on()
        axes.grid(which='major', linestyle='-', linewidth='0.5', color='grey')
        axes.grid(which='minor', linestyle=':', linewidth='0.5', color='grey')
        axes.grid(True)            
                
    if save_figure:
        plt.savefig(save_filename + ".png") 
        
    return

# ------------------------------------------------------------------
#   Aerodynamic Forces
# ------------------------------------------------------------------
def plot_aerodynamic_forces(results, line_color = 'bo-', save_figure = False, save_filename = "Aerodynamic_Forces"):
    axis_font = {'size':'14'}  
    fig = plt.figure(save_filename)
    fig.set_size_inches(12, 10)
    for segment in results.segments.values():

        time   = segment.conditions.frames.inertial.time[:,0] / Units.min
        Thrust = segment.conditions.frames.body.thrust_force_vector[:,0]  
        Lift   = -segment.conditions.frames.wind.lift_force_vector[:,2]
        Drag   = -segment.conditions.frames.wind.drag_force_vector[:,0]          
        eta    = segment.conditions.propulsion.throttle[:,0]

        axes = fig.add_subplot(2,2,1)
        axes.plot( time , eta , line_color )
        axes.set_ylabel('Throttle ($\eta$)',axis_font)
        axes.minorticks_on()
        axes.grid(which='major', linestyle='-', linewidth='0.5', color='grey')
        axes.grid(which='minor', linestyle=':', linewidth='0.5', color='grey')       
        axes.grid(True)	 

        axes = fig.add_subplot(2,2,2)
        axes.plot( time , Lift , line_color)
        axes.set_ylabel('Lift (N)',axis_font)
        axes.minorticks_on()
        axes.grid(which='major', linestyle='-', linewidth='0.5', color='grey')
        axes.grid(which='minor', linestyle=':', linewidth='0.5', color='grey')        
        axes.grid(True)
        
        axes = fig.add_subplot(2,2,3)
        axes.plot( time , Thrust , line_color)
        axes.set_ylabel('Thrust (N)',axis_font)
        axes.set_xlabel('Time (min)',axis_font)
        axes.minorticks_on()
        axes.grid(which='major', linestyle='-', linewidth='0.5', color='grey')
        axes.grid(which='minor', linestyle=':', linewidth='0.5', color='grey')     
        axes.grid(True)
        
        axes = fig.add_subplot(2,2,4)
        axes.plot( time , Drag , line_color)
        axes.set_ylabel('Drag (N)',axis_font)
        axes.set_xlabel('Time (min)',axis_font)
        axes.minorticks_on()
        axes.grid(which='major', linestyle='-', linewidth='0.5', color='grey')
        axes.grid(which='minor', linestyle=':', linewidth='0.5', color='grey')        
        axes.grid(True)        
    
        
    if save_figure:
        plt.savefig(save_filename + ".png") 
            
    return


# ------------------------------------------------------------------
#   Pressure Coefficient
# ------------------------------------------------------------------

def plot_surface_pressure_contours(results,vehicle, save_figure = False):	
    VD         = vehicle.vortex_distribution	 
    n_cw       = VD.n_cw 	
    n_sw       = VD.n_sw 
    n_w        = VD.n_w
    
    axis_font  = {'size':'12'}  	
    img_idx    = 1	
    seg_idx    = 1	
    for segment in results.segments.values():   	
        num_ctrl_pts = len(segment.conditions.frames.inertial.time)	
        for ti in range(num_ctrl_pts):  
            CP         = segment.conditions.aerodynamics.pressure_coefficient[ti]
            
            fig        = plt.figure()	
            axes       = fig.add_subplot(1, 1, 1)  
            x_max      = max(VD.XC) + 2
            y_max      = max(VD.YC) + 2
            axes.set_ylim(x_max, 0)
            axes.set_xlim(-y_max, y_max)            
            fig.set_size_inches(12, 12)         	 
            for i in range(n_w):
                x_pts = np.reshape(np.atleast_2d(VD.XC[i*(n_sw*n_cw):(i+1)*(n_sw*n_cw)]).T, (n_sw,-1))
                y_pts = np.reshape(np.atleast_2d(VD.YC[i*(n_sw*n_cw):(i+1)*(n_sw*n_cw)]).T, (n_sw,-1))
                z_pts = np.reshape(np.atleast_2d(CP[i*(n_sw*n_cw):(i+1)*(n_sw*n_cw)]).T, (n_sw,-1))  
                levals = np.linspace(-.025,-0.0001,500)
                CS = axes.contourf( y_pts, x_pts,z_pts, cmap = 'jet',levels=levals,extend='both')  
                
            # Set Color bar	
            cbar = fig.colorbar(CS, ax=axes)
            cbar.ax.set_ylabel('$C_{P}$', rotation =  0)  # angle   
            plt.axis('off')	
            plt.grid(None)            
            
            if save_figure: 
                plt.savefig('CP_' + str(img_idx) +  ".png") 	
            img_idx += 1	
        seg_idx +=1
        
    return   


# ------------------------------------------------------------------
#   Sectional Lift Distribution
# ------------------------------------------------------------------

def plot_lift_distribution(results,vehicle, save_figure = False):	
    VD         = vehicle.vortex_distribution	 	
    n_sw       = VD.n_sw 
    n_w        = VD.n_w
    
    axis_font  = {'size':'12'}  	
    img_idx    = 1	
    seg_idx    = 1	
    for segment in results.segments.values():   	
        num_ctrl_pts = len(segment.conditions.frames.inertial.time)	
        for ti in range(num_ctrl_pts):  
            cl_y = segment.conditions.aerodynamics.lift_breakdown.inviscid_wings_sectional_lift[ti] 
            line = ['-b','-b','-r','-r']
            fig  = plt.figure()
            fig.set_size_inches(12, 12)       
            axes = fig.add_subplot(1,1,1)
            for i in range(n_w): 
                y_pts = VD.Y_SW[i*(n_sw):(i+1)*(n_sw)]
                z_pts = cl_y[i*(n_sw):(i+1)*(n_sw)]
                axes.plot(y_pts, z_pts, line[i] ) 
            axes.set_xlabel("Spanwise Location (m)")
            axes.set_title('$C_{Ly}$')  
            
            if save_figure: 
                plt.savefig('CLy_' + str(img_idx) +  ".png") 	
            img_idx += 1	
        seg_idx +=1
        
    return      


# ------------------------------------------------------------------
#   Drag Components
# ------------------------------------------------------------------
def plot_drag_components(results, line_color = 'bo-', save_figure = False, save_filename = "Drag_Components"):
    axis_font = {'size':'14'} 
    fig = plt.figure(save_filename,figsize=(8,10))
    axes = plt.gca()
    for segment in results.segments.values():

        time           = segment.conditions.frames.inertial.time[:,0] / Units.min
        drag_breakdown = segment.conditions.aerodynamics.drag_breakdown
        cdp            = drag_breakdown.parasite.total[:,0]
        cdi            = drag_breakdown.induced.total[:,0]
        cdc            = drag_breakdown.compressible.total[:,0]
        cdm            = drag_breakdown.miscellaneous.total[:,0]
        cd             = drag_breakdown.total[:,0]
         
        axes.plot( time , cdp , 'ko-', label='CD parasite' )
        axes.plot( time , cdi , line_color, label='CD induced' )
        axes.plot( time , cdc , 'go-', label='CD compressibility' )
        axes.plot( time , cdm , 'yo-', label='CD miscellaneous' )
        axes.plot( time , cd  , 'ro-', label='CD total'   )
        if i == 0:
            axes.legend(loc='upper center')   

    axes.set_xlabel('Time (min)',axis_font)
    axes.set_ylabel('$C_D$',axis_font)
    axes.grid(True)         
    
    if save_figure:
        plt.savefig(save_filename + ".png") 
        
    return


# ------------------------------------------------------------------
#   Electronic Conditions
# ------------------------------------------------------------------
def plot_electronic_conditions(results, line_color = 'bo-', save_figure = False, save_filename = "Electronic_Conditions"):
    axis_font = {'size':'14'} 
    fig = plt.figure(save_filename)
<<<<<<< HEAD
    fig.set_size_inches(12, 10)
    for i in range(len(results.segments)):  
=======
    fig.set_size_inches(10, 8)
    for segment in results.segments.values():  
>>>>>>> 14a55abb
    
        time           = segment.conditions.frames.inertial.time[:,0] / Units.min
        energy         = segment.conditions.propulsion.battery_energy[:,0] 
        specific_power = segment.conditions.propulsion.battery_specfic_power[:,0]
        volts          = segment.conditions.propulsion.voltage_under_load[:,0] 
        volts_oc       = segment.conditions.propulsion.voltage_open_circuit[:,0]     
        current        = segment.conditions.propulsion.current[:,0]      
        battery_amp_hr = (energy*0.000277778)/volts
        C_rating   = current/battery_amp_hr
        
        axes = fig.add_subplot(2,2,1)
        axes.plot(time,specific_power, 'bo-')
        axes.set_ylabel('Specific Power kW/hg')
        axes.minorticks_on()
        axes.grid(which='major', linestyle='-', linewidth='0.5', color='grey')
        axes.grid(which='minor', linestyle=':', linewidth='0.5', color='grey')    
        axes.grid(True)  
        axes.grid(True)       
    
        axes = fig.add_subplot(2,2,2)
        axes.plot(time, energy*0.000277778, line_color)
        axes.set_ylabel('Battery Energy (W-hr)',axis_font)
        axes.minorticks_on()
        axes.grid(which='major', linestyle='-', linewidth='0.5', color='grey')
        axes.grid(which='minor', linestyle=':', linewidth='0.5', color='grey')     
        axes.grid(True)   
    
        axes = fig.add_subplot(2,2,3)
        axes.plot(time, volts, 'bo-',label='Under Load')
        axes.plot(time,volts_oc, 'ro-',label='Open Circuit')
        axes.set_xlabel('Time (mins)',axis_font)
        axes.set_ylabel('Battery Voltage (V)',axis_font)  
        axes.minorticks_on()
        axes.grid(which='major', linestyle='-', linewidth='0.5', color='grey')
        axes.grid(which='minor', linestyle=':', linewidth='0.5', color='grey')   
        axes.grid(True)         
        
        axes = fig.add_subplot(2,2,4)
        axes.plot(time, C_rating, line_color)
        axes.set_xlabel('Time (mins)',axis_font)
        axes.set_ylabel('C-Rating (C)',axis_font)  
        axes.minorticks_on()
        axes.grid(which='major', linestyle='-', linewidth='0.5', color='grey')
        axes.grid(which='minor', linestyle=':', linewidth='0.5', color='grey')   
        axes.grid(True)
 
    if save_figure:
        plt.savefig(save_filename + ".png")       
        
    return

def plot_residuals(results, line_color = 'bo-', save_figure = False, save_filename = "Residuals"):
    axis_font = {'fontname':'Arial', 'size':'14'} 
    fig = plt.figure(save_filename)
    fig.set_size_inches(10, 8)
    for segment in results.segments.values():
        time     = segment.conditions.frames.inertial.time[:,0] / Units.min
        if 'network' in segment.state.residuals:
            network_res = len(segment.state.residuals.network[0]) 
            for i in range(network_res-1):   
                net_residuals = segment.state.residuals.network[:,i]
                axes = fig.add_subplot(2,2,i+1)
                axes.plot( time , net_residuals, line_color)    
                axes.set_ylabel('Network Residuals ' + str(i+1),axis_font)
                axes.set_xlabel('Time (min)',axis_font)
                axes.minorticks_on()
                axes.grid(which='major', linestyle='-', linewidth='0.5', color='grey')
                axes.grid(which='minor', linestyle=':', linewidth='0.5', color='grey')   
                axes.grid(True) 
                
        if 'forces' in segment.state.residuals:
            forces_res  = len(segment.state.residuals.forces[0]) 
            for j in range(network_res-1):
                forces_residuals = segment.state.residuals.forces[:,j]
                axes = fig.add_subplot(2,2,network_res+j)
                axes.plot( time , forces_residuals, line_color)
                axes.set_ylabel('Force Residuals ' + str(j+1) , axis_font)
                axes.set_xlabel('Time (min)', axis_font) 
                axes.minorticks_on()
                axes.grid(which='major', linestyle='-', linewidth='0.5', color='grey')
                axes.grid(which='minor', linestyle=':', linewidth='0.5', color='grey')
                axes.grid(True) 

    return 
# ------------------------------------------------------------------
#   Flight Conditions
# ------------------------------------------------------------------
def plot_flight_conditions(results, line_color = 'bo-', save_figure = False, save_filename = "Flight_Conditions"):
    axis_font = {'size':'14'} 
    fig = plt.figure(save_filename)
    fig.set_size_inches(12, 10)
    for segment in results.segments.values(): 

        time     = segment.conditions.frames.inertial.time[:,0] / Units.min
        airspeed = segment.conditions.freestream.velocity[:,0] 
        theta    = segment.conditions.frames.body.inertial_rotations[:,1,None] / Units.deg
        cl       = segment.conditions.aerodynamics.lift_coefficient[:,0,None] 
        cd       = segment.conditions.aerodynamics.drag_coefficient[:,0,None] 
        aoa      = segment.conditions.aerodynamics.angle_of_attack[:,0] / Units.deg        
        x        = segment.conditions.frames.inertial.position_vector[:,0]
        y        = segment.conditions.frames.inertial.position_vector[:,1]
        z        = segment.conditions.frames.inertial.position_vector[:,2]
        altitude = segment.conditions.freestream.altitude[:,0]
        
        axes = fig.add_subplot(2,2,1)
        axes.plot(time, altitude, line_color)
        axes.set_ylabel('Altitude (m)',axis_font)
        axes.minorticks_on()
        axes.grid(which='major', linestyle='-', linewidth='0.5', color='grey')
        axes.grid(which='minor', linestyle=':', linewidth='0.5', color='grey')       
        axes.grid(True)            

        axes = fig.add_subplot(2,2,2)
        axes.plot( time , airspeed , line_color )
        axes.set_ylabel('Airspeed (m/s)',axis_font)
        axes.minorticks_on()
        axes.grid(which='major', linestyle='-', linewidth='0.5', color='grey')
        axes.grid(which='minor', linestyle=':', linewidth='0.5', color='grey')
        axes.grid(True)

        axes = fig.add_subplot(2,2,3)
        axes.plot( time , theta, line_color )
        axes.set_ylabel('Pitch Angle (deg)',axis_font)
        axes.set_xlabel('Time (min)',axis_font)
        axes.minorticks_on()
        axes.grid(which='major', linestyle='-', linewidth='0.5', color='grey')
        axes.grid(which='minor', linestyle=':', linewidth='0.5', color='grey')
        axes.grid(True)    
        
        axes = fig.add_subplot(2,2,4)
        axes.plot( time , x, 'bo-', time , y, 'go-' , time , z, 'ro-')
        axes.set_ylabel('Range (m)',axis_font)
        axes.set_xlabel('Time (min)',axis_font)
        axes.minorticks_on()
        axes.grid(which='major', linestyle='-', linewidth='0.5', color='grey')
        axes.grid(which='minor', linestyle=':', linewidth='0.5', color='grey')
        axes.grid(True)           
        
    if save_figure:
        plt.savefig(save_filename + ".png")
        
    return

# ------------------------------------------------------------------
#   Propulsion Conditions
# ------------------------------------------------------------------
<<<<<<< HEAD
def plot_proppeller_conditions(results, line_color = 'bo-', save_figure = False, save_filename = "Prop_Propulsor"):
    axis_font = {'size':'14'} 
    fig = plt.figure(save_filename)
    fig.set_size_inches(12, 10)  
    for segment in results.segments.values(): 

        time   = segment.conditions.frames.inertial.time[:,0] / Units.min
        rpm    = segment.conditions.propulsion.rpm  [:,0] 
        thrust = segment.conditions.frames.body.thrust_force_vector[:,2]
        torque = segment.conditions.propulsion.motor_torque 
        ts     = segment.conditions.propulsion.tip_speed[:,0]
 
=======
def plot_propulsor_conditions(results, line_color = 'bo-', save_figure = False, save_filename = "Propulsor"):
    axis_font = {'fontname':'Arial', 'size':'14'} 
    save_filename1 = save_filename + '_Results_1'
    save_filename2 = save_filename + '_Results_2'
    save_filename3 = save_filename + '_Results_3'
    fig = plt.figure(save_filename1)
    fig.set_size_inches(10, 8)  
    for segment in results.segments.values():
        time     = segment.conditions.frames.inertial.time[:,0] / Units.min        
        thrust   = segment.conditions.frames.body.thrust_force_vector[:,2]
        torque   = segment.conditions.propulsion.motor_torque[:,0] 
        effp     = segment.conditions.propulsion.etap[:,0]
        effm     = segment.conditions.propulsion.etam[:,0]
        
>>>>>>> 14a55abb
        axes = fig.add_subplot(2,2,1)
        axes.plot(time, -thrust, line_color)
        axes.set_ylabel('Thrust (N)',axis_font)
        axes.minorticks_on()
        axes.grid(which='major', linestyle='-', linewidth='0.5', color='grey')
        axes.grid(which='minor', linestyle=':', linewidth='0.5', color='grey')    
        axes.grid(True)   
<<<<<<< HEAD
        
        axes = fig.add_subplot(2,2,2)
        axes.plot(time, rpm, line_color)
        axes.set_ylabel('RPM',axis_font)
        axes.get_yaxis().get_major_formatter().set_scientific(False)
        axes.get_yaxis().get_major_formatter().set_useOffset(False)
        axes.grid(True)      
        
        axes = fig.add_subplot(2,2,3)
=======

        axes = fig.add_subplot(2,2,2)
>>>>>>> 14a55abb
        axes.plot(time, torque, line_color )
        axes.set_ylabel('Torque (N-m)',axis_font)
        axes.minorticks_on()
        axes.grid(which='major', linestyle='-', linewidth='0.5', color='grey')
        axes.grid(which='minor', linestyle=':', linewidth='0.5', color='grey')   
        axes.grid(True)   
        
<<<<<<< HEAD
        axes = fig.add_subplot(2,2,4)
        axes.plot(time, ts, line_color )
        axes.set_xlabel('Time (mins)',axis_font)
        axes.set_ylabel('Tip Speed (ft/s)',axis_font)
        axes.get_yaxis().get_major_formatter().set_scientific(False)
        axes.get_yaxis().get_major_formatter().set_useOffset(False)     
        axes.grid(True)       
        
    if save_figure:
        plt.savefig(save_filename + ".png")  
            
    return

# ------------------------------------------------------------------
#   Electric Propulsion efficiencies
# ------------------------------------------------------------------
def plot_eMotor_Prop_efficiencies(results, line_color = 'bo-', save_figure = False, save_filename = "eMotor_Prop_Propulsor"):
    axis_font = {'size':'14'} 
    fig = plt.figure(save_filename)
    fig.set_size_inches(12, 10)  
    for segment in results.segments.values(): 

        time   = segment.conditions.frames.inertial.time[:,0] / Units.min
        effp   = segment.conditions.propulsion.etap[:,0]
        effm   = segment.conditions.propulsion.etam[:,0]
        
        axes = fig.add_subplot(1,2,1)
=======
        axes = fig.add_subplot(2,2,3)
        axes.plot(time, effm, line_color )
        axes.set_xlabel('Time (mins)',axis_font)
        axes.set_ylabel('Motor Efficiency (N-m)',axis_font)
        axes.minorticks_on()
        axes.grid(which='major', linestyle='-', linewidth='0.5', color='grey')
        axes.grid(which='minor', linestyle=':', linewidth='0.5', color='grey')    
        axes.grid(True)
        
        axes = fig.add_subplot(2,2,4)
>>>>>>> 14a55abb
        axes.plot(time, effp, line_color )
        axes.set_xlabel('Time (mins)',axis_font)
        axes.set_ylabel('Propeller Efficiency (N-m)',axis_font)
        axes.minorticks_on()
        axes.grid(which='major', linestyle='-', linewidth='0.5', color='grey')
        axes.grid(which='minor', linestyle=':', linewidth='0.5', color='grey')  
        axes.grid(True)           
        plt.ylim((0,1))
        
<<<<<<< HEAD
        axes = fig.add_subplot(1,2,2)
        axes.plot(time, effm, line_color )
=======
    fig = plt.figure(save_filename2)
    fig.set_size_inches(10, 8)  
    for segment in results.segments.values(): 
        time     = segment.conditions.frames.inertial.time[:,0] / Units.min
        rpm      = segment.conditions.propulsion.rpm  [:,0] 
        tip_mach = segment.conditions.propulsion.propeller_tip_mach[:,0]  
        throttle = segment.conditions.propulsion.throttle[:,0] 
        Cp       = segment.conditions.propulsion.propeller_power_coefficient[:,0]        

        axes = fig.add_subplot(2,2,1)
        axes.plot(time, throttle, line_color)
        axes.set_ylabel('Throttle ($\eta$)',axis_font)
        axes.minorticks_on()
        axes.grid(which='major', linestyle='-', linewidth='0.5', color='grey')
        axes.grid(which='minor', linestyle=':', linewidth='0.5', color='grey')  
        axes.grid(True) 
        
        axes = fig.add_subplot(2,2,2)
        axes.plot(time, Cp, line_color)       
        axes.set_ylabel('Power Coefficient ($\C_P$)',axis_font)
        axes.minorticks_on()
        axes.grid(which='major', linestyle='-', linewidth='0.5', color='grey')
        axes.grid(which='minor', linestyle=':', linewidth='0.5', color='grey')  
        axes.grid(True) 
        
        axes = fig.add_subplot(2,2,3)
        axes.plot(time, rpm, line_color)
>>>>>>> 14a55abb
        axes.set_xlabel('Time (mins)',axis_font)
        axes.set_ylabel('RPM',axis_font)
        axes.minorticks_on()
        axes.grid(which='major', linestyle='-', linewidth='0.5', color='grey')
        axes.grid(which='minor', linestyle=':', linewidth='0.5', color='grey')
        axes.grid(True)  
                
        axes = fig.add_subplot(2,2,4)
        axes.plot(time, tip_mach, line_color )
        axes.set_xlabel('Time (mins)',axis_font)
        axes.set_ylabel('Tip Mach',axis_font)
        axes.minorticks_on()
        axes.grid(which='major', linestyle='-', linewidth='0.5', color='grey')
        axes.grid(which='minor', linestyle=':', linewidth='0.5', color='grey')   
        axes.grid(True)
        
<<<<<<< HEAD
=======
    fig = plt.figure(save_filename3)
    fig.set_size_inches(10, 8) 
    for segment in results.segments.values():
        time  = segment.conditions.frames.inertial.time[:,0] / Units.min
        DL    = segment.conditions.propulsion.disc_loading
        PL    = -segment.conditions.propulsionVTr_loading  
    
        axes = fig.add_subplot(2,1,1)
        axes.plot(time, DL, line_color)
        axes.set_xlabel('Time (mins)',axis_font)
        axes.set_ylabel('Disc Loading (lb/ft^2)',axis_font)
        axes.minorticks_on()
        axes.grid(which='major', linestyle='-', linewidth='0.5', color='grey')
        axes.grid(which='minor', linestyle=':', linewidth='0.5', color='grey')
        axes.grid(True)       
    
        axes = fig.add_subplot(2,1,2)
        axes.plot(time, -PL, line_color )       
        axes.set_xlabel('Time (mins)',axis_font)
        axes.set_ylabel('Power Loading (lb/hp)',axis_font)
        axes.minorticks_on()
        axes.grid(which='major', linestyle='-', linewidth='0.5', color='grey')
        axes.grid(which='minor', linestyle=':', linewidth='0.5', color='grey')
        axes.grid(True) 
        
>>>>>>> 14a55abb
    if save_figure:
        plt.savefig(save_filename1 + ".png") 
        plt.savefig(save_filename2 + ".png")
        plt.savefig(save_filename3 + ".png")
            
    return

# ------------------------------------------------------------------
#   Stability Coefficients
# ------------------------------------------------------------------
def plot_stability_coefficients(results, line_color = 'bo-', save_figure = False, save_filename = "Stability_Coefficients"):
    axis_font = {'size':'14'} 
    fig = plt.figure(save_filename)
    fig.set_size_inches(12, 10)
    for segment in results.segments.values(): 
        time     = segment.conditions.frames.inertial.time[:,0] / Units.min
        cm       = segment.conditions.stability.static['CM'][:,0,None] 
        cm_alpha = segment.conditions.stability.static['Cm_alpha'][:,0,None] 
        SM       = ((segment.conditions.stability.static['NP'][:,0,None] - 2.0144 )/ 0.9644599977664836)*100  
        aoa      = segment.conditions.aerodynamics.angle_of_attack[:,0] / Units.deg
        
        axes = fig.add_subplot(2,2,1)
        axes.plot( time , aoa, line_color )
        axes.set_ylabel(r'$AoA$',axis_font)
        axes.minorticks_on()
        axes.grid(which='major', linestyle='-', linewidth='0.5', color='grey')
        axes.grid(which='minor', linestyle=':', linewidth='0.5', color='grey')
        axes.grid(True)    
         
        axes = fig.add_subplot(2,2,2)
        axes.plot( time , cm, line_color )
        axes.set_ylabel(r'$C_M$',axis_font)
        axes.minorticks_on()
        axes.grid(which='major', linestyle='-', linewidth='0.5', color='grey')
        axes.grid(which='minor', linestyle=':', linewidth='0.5', color='grey')
        axes.grid(True)    
        
        axes = fig.add_subplot(2,2,3)
        axes.plot( time , cm_alpha, line_color )
        axes.set_xlabel('Time (min)',axis_font)
        axes.set_ylabel(r'$C_{M\alpha}$',axis_font)
        axes.minorticks_on()
        axes.grid(which='major', linestyle='-', linewidth='0.5', color='grey')
        axes.grid(which='minor', linestyle=':', linewidth='0.5', color='grey')
        axes.grid(True)    
        
        axes = fig.add_subplot(2,2,4)
        axes.plot( time , SM, line_color )
        axes.set_xlabel('Time (min)',axis_font)
        axes.set_ylabel('Static Margin (%)',axis_font)
        axes.minorticks_on()
        axes.grid(which='major', linestyle='-', linewidth='0.5', color='grey')
        axes.grid(which='minor', linestyle=':', linewidth='0.5', color='grey')
        axes.grid(True) 
    
    if save_figure:
        plt.savefig(save_filename + ".png")
        
    return

# ------------------------------------------------------------------    
#   Solar Flux
# ------------------------------------------------------------------
def plot_solar_flux(results, line_color = 'bo-', save_figure = False, save_filename = "Solar_Flux"):
    axis_font = {'size':'14'} 
    fig = plt.figure(save_filename) 
    for segment in results.segments.values():               
        time   = segment.conditions.frames.inertial.time[:,0] / Units.min
        flux   = segment.conditions.propulsion.solar_flux[:,0] 
        charge = segment.conditions.propulsion.battery_draw[:,0] 
        energy = segment.conditions.propulsion.battery_energy[:,0] / Units.MJ
    
        axes = fig.add_subplot(3,1,1)
        axes.plot( time , flux , line_color )
        axes.set_ylabel('Solar Flux (W/m$^2$)',axis_font)
        axes.minorticks_on()
        axes.grid(which='major', linestyle='-', linewidth='0.5', color='grey')
        axes.grid(which='minor', linestyle=':', linewidth='0.5', color='grey')            
        axes.grid(True)
    
        axes = fig.add_subplot(3,1,2)
        axes.plot( time , charge , line_color )
        axes.set_ylabel('Charging Power (W)',axis_font)
        axes.minorticks_on()
        axes.grid(which='major', linestyle='-', linewidth='0.5', color='grey')
        axes.grid(which='minor', linestyle=':', linewidth='0.5', color='grey')            
        axes.grid(True)
    
        axes = fig.add_subplot(3,1,3)
        axes.plot( time , energy , line_color )
        axes.set_xlabel('Time (min)',axis_font)
        axes.set_ylabel('Battery Energy (MJ)',axis_font)
        axes.minorticks_on()
        axes.grid(which='major', linestyle='-', linewidth='0.5', color='grey')
        axes.grid(which='minor', linestyle=':', linewidth='0.5', color='grey')       
        axes.grid(True)              
    
    if save_figure:
        plt.savefig(save_filename + ".png")
        
    return

<<<<<<< HEAD
def plot_lift_cruise_network(results, line_color = 'bo-', save_figure = False, save_filename = "Lift_Cruise_Network"):
    axis_font = {'size':'14'} 
    # ------------------------------------------------------------------
    #   Electronic Conditions
    # ------------------------------------------------------------------
    fig = plt.figure("Lift_Cruise_Electric_Conditions")
    fig.set_size_inches(10, 8)
    for segment in results.segments.values(): 
        time     = segment.conditions.frames.inertial.time[:,0] / Units.min
        eta      = segment.conditions.propulsion.throttle[:,0]
        eta_l    = segment.conditions.propulsion.throttle_lift[:,0]
        energy   = segment.conditions.propulsion.battery_energy[:,0]*0.000277778 
        volts    = segment.conditions.propulsion.voltage_under_load[:,0] 
        volts_oc = segment.conditions.propulsion.voltage_open_circuit[:,0]     
    
        axes = fig.add_subplot(2,2,1)
        axes.plot(time, eta, 'bo-',label='Forward Motor')
        axes.plot(time, eta_l, 'ro-',label='Lift Motors')
        axes.set_ylabel('throttle')
        axes.get_yaxis().get_major_formatter().set_scientific(False)
        axes.get_yaxis().get_major_formatter().set_useOffset(False)
        axes.grid(True)       
        plt.ylim((0,2))
        if i == 0:
            axes.legend(loc='upper center')         
    
        axes = fig.add_subplot(2,2,2)
        axes.plot(time, energy, 'bo-')
        axes.set_ylabel('Battery Energy (W-hr)')
        axes.get_yaxis().get_major_formatter().set_scientific(False)
        axes.get_yaxis().get_major_formatter().set_useOffset(False)      
        axes.grid(True)   
    
        axes = fig.add_subplot(2,2,3)
        axes.plot(time, volts, 'bo-',label='Under Load')
        axes.plot(time,volts_oc, 'ro-',label='Open Circuit')
        axes.set_xlabel('Time (mins)')
        axes.set_ylabel('Battery Voltage (Volts)')  
        axes.get_yaxis().get_major_formatter().set_scientific(False)
        axes.get_yaxis().get_major_formatter().set_useOffset(False)     
        axes.grid(True)            
        if i == 0:
            axes.legend(loc='upper center')        
    
    if save_figure:
        plt.savefig("Lift_Cruise_Electric_Conditions.png")
    
    # ------------------------------------------------------------------
    #   Propulsion Conditions
    # ------------------------------------------------------------------
    fig = plt.figure("Lift_Propulsor")
    fig.set_size_inches(16, 10)
    for segment in results.segments.values(): 
        time   = segment.conditions.frames.inertial.time[:,0] / Units.min
        rpm    = segment.conditions.propulsion.rpm_lift [:,0] 
        thrust = segment.conditions.frames.body.thrust_force_vector[:,2]
        torque = segment.conditions.propulsion.motor_torque_lift
        effp   = segment.conditions.propulsion.propeller_efficiency_lift[:,0]
        effm   = segment.conditions.propulsion.motor_efficiency_lift[:,0]
        power_coef_lift = segments.conditions.propulsion.propeller_power_coefficient_lift[:,0]
    
        axes = fig.add_subplot(2,3,1)
        axes.plot(time, rpm, 'bo-')
        axes.set_ylabel('RPM')
        axes.get_yaxis().get_major_formatter().set_scientific(False)
        axes.get_yaxis().get_major_formatter().set_useOffset(False)
        axes.grid(True)       
    
        axes = fig.add_subplot(2,3,2)
        axes.plot(time, -thrust, 'bo-')
        axes.set_ylabel('Thrust (N)')
        axes.get_yaxis().get_major_formatter().set_scientific(False)
        axes.get_yaxis().get_major_formatter().set_useOffset(False)      
        axes.grid(True)   
    
        axes = fig.add_subplot(2,3,3)
        axes.plot(time, torque, 'bo-' )
        axes.set_xlabel('Time (mins)')
        axes.set_ylabel('Torque (N-m)')
        axes.get_yaxis().get_major_formatter().set_scientific(False)
        axes.get_yaxis().get_major_formatter().set_useOffset(False)     
        axes.grid(True)   
    
        axes = fig.add_subplot(2,3,4)
        axes.plot(time, effp, 'bo-' )
        axes.set_xlabel('Time (mins)')
        axes.set_ylabel('Propeller Efficiency (N-m)')
        axes.get_yaxis().get_major_formatter().set_scientific(False)
        axes.get_yaxis().get_major_formatter().set_useOffset(False)     
        axes.grid(True)           
        plt.ylim((0,1))
    
        axes = fig.add_subplot(2,3,5)
        axes.plot(time, effm, 'bo-' )
        axes.set_xlabel('Time (mins)')
        axes.set_ylabel('Motor Efficiency (N-m)')
        axes.get_yaxis().get_major_formatter().set_scientific(False)
        axes.get_yaxis().get_major_formatter().set_useOffset(False)     
        axes.grid(True)  
    
        axes = fig.add_subplot(2,3,6)
        axes.plot(time, power_coef_lift , 'bo-' )
        axes.set_xlabel('Time (mins)')
        axes.set_ylabel('Power Coefficient')
        axes.get_yaxis().get_major_formatter().set_scientific(False)
        axes.get_yaxis().get_major_formatter().set_useOffset(False)     
        axes.grid(True)           
    
    if save_figure:
        plt.savefig("Lift_Propulsor.png")  
        
    # ------------------------------------------------------------------
    #   Propulsion Conditions
    # ------------------------------------------------------------------
    fig = plt.figure("Cruise_Propulsor")
    fig.set_size_inches(16, 10)
    for segment in results.segments.values(): 
    
        time   = segment.conditions.frames.inertial.time[:,0] / Units.min
        rpm    = segment.conditions.propulsion.rpm_forward [:,0] 
        thrust = segment.conditions.frames.body.thrust_force_vector[:,0]
        torque = segment.conditions.propulsion.motor_torque_forward
        effp   = segment.conditions.propulsion.propeller_efficiency_forward[:,0]
        effm   = segment.conditions.propulsion.motor_efficiency_forward[:,0]
        Cp     = segment.conditions.propulsion.propeller_power_coefficient[:,0]
    
        axes = fig.add_subplot(2,3,1)
        axes.plot(time, rpm, 'bo-')
        axes.set_ylabel('RPM')
        axes.get_yaxis().get_major_formatter().set_scientific(False)
        axes.get_yaxis().get_major_formatter().set_useOffset(False)
        axes.grid(True)       
    
        axes = fig.add_subplot(2,3,2)
        axes.plot(time, thrust, 'bo-')
        axes.set_ylabel('Thrust (N)')
        axes.get_yaxis().get_major_formatter().set_scientific(False)
        axes.get_yaxis().get_major_formatter().set_useOffset(False)      
        axes.grid(True)   
    
        axes = fig.add_subplot(2,3,3)
        axes.plot(time, torque, 'bo-' )
        axes.set_xlabel('Time (mins)')
        axes.set_ylabel('Torque (N-m)')
        axes.get_yaxis().get_major_formatter().set_scientific(False)
        axes.get_yaxis().get_major_formatter().set_useOffset(False)     
        axes.grid(True)   
    
        axes = fig.add_subplot(2,3,4)
        axes.plot(time, effp, 'bo-' )
        axes.set_xlabel('Time (mins)')
        axes.set_ylabel('Propeller Efficiency (N-m)')
        axes.get_yaxis().get_major_formatter().set_scientific(False)
        axes.get_yaxis().get_major_formatter().set_useOffset(False)     
        axes.grid(True)           
        plt.ylim((0,1))
    
        axes = fig.add_subplot(2,3,5)
        axes.plot(time, effm, 'bo-' )
        axes.set_xlabel('Time (mins)')
        axes.set_ylabel('Motor Efficiency (N-m)')
        axes.get_yaxis().get_major_formatter().set_scientific(False)
        axes.get_yaxis().get_major_formatter().set_useOffset(False)     
        axes.grid(True)         
        plt.ylim((0,1))
    
        axes = fig.add_subplot(2,3,6)
        axes.plot(time, Cp, 'bo-' )
        axes.set_xlabel('Time (mins)')
        axes.set_ylabel('Power Coefficient')
        axes.get_yaxis().get_major_formatter().set_scientific(False)
        axes.get_yaxis().get_major_formatter().set_useOffset(False)     
        axes.grid(True) 
        
    if save_figure:
        plt.savefig("Cruise_Propulsor.png")
        
    return   



=======
# ------------------------------------------------------------------    
#   Lift Propulsor (Lift + Cruise eVTOL Configurations)
# ------------------------------------------------------------------
def plot_lift_propulsor_conditions(results, line_color = 'bo-', save_figure = False, save_filename = "Lift_Propulsor"):
    axis_font = {'fontname':'Arial', 'size':'14'} 
    save_filename1 = save_filename + '_Results_Pt1'
    save_filename2 = save_filename + '_Results_Pt2'
    save_filename3 = save_filename + '_Results_Pt3'
    fig = plt.figure(save_filename1)
    fig.set_size_inches(10, 8)  
    for segment in results.segments.values():
        time     = segment.conditions.frames.inertial.time[:,0] / Units.min        
        thrust   = segment.conditions.frames.body.thrust_force_vector[:,2]
        torque   = segment.conditions.propulsion.motor_torque_lift[:,0] 
        effp     = segment.conditions.propulsion.propeller_efficiency_lift[:,0]
        effm     = segment.conditions.propulsion.motor_efficiency_lift[:,0]
        
        axes = fig.add_subplot(2,2,1)
        axes.plot(time, -thrust, line_color)
        axes.set_ylabel('Thrust (N)',axis_font)
        axes.minorticks_on()
        axes.grid(which='major', linestyle='-', linewidth='0.5', color='grey')
        axes.grid(which='minor', linestyle=':', linewidth='0.5', color='grey')  
        axes.grid(True)   
    
        axes = fig.add_subplot(2,2,2)
        axes.plot(time, torque, line_color )
        axes.set_ylabel('Torque (N-m)',axis_font)
        axes.minorticks_on()
        axes.grid(which='major', linestyle='-', linewidth='0.5', color='grey')
        axes.grid(which='minor', linestyle=':', linewidth='0.5', color='grey')  
        axes.grid(True)   
        
        axes = fig.add_subplot(2,2,3)
        axes.plot(time, effm, line_color )
        axes.set_xlabel('Time (mins)',axis_font)
        axes.set_ylabel('Motor Efficiency (N-m)',axis_font)
        axes.minorticks_on()
        axes.grid(which='major', linestyle='-', linewidth='0.5', color='grey')
        axes.grid(which='minor', linestyle=':', linewidth='0.5', color='grey')  
        axes.grid(True)
        
        axes = fig.add_subplot(2,2,4)
        axes.plot(time, effp, line_color )
        axes.set_xlabel('Time (mins)',axis_font)
        axes.set_ylabel('Propeller Efficiency (N-m)',axis_font)
        axes.minorticks_on()
        axes.grid(which='major', linestyle='-', linewidth='0.5', color='grey')
        axes.grid(which='minor', linestyle=':', linewidth='0.5', color='grey')   
        axes.grid(True)           
        plt.ylim((0,1))
        
    fig = plt.figure(save_filename2)
    fig.set_size_inches(10, 8)  
    for segment in results.segments.values(): 
        time     = segment.conditions.frames.inertial.time[:,0] / Units.min
        rpm      = segment.conditions.propulsion.rpm_lift  [:,0] 
        tip_mach = segment.conditions.propulsion.propeller_tip_mach_lift[:,0]  
        throttle = segment.conditions.propulsion.throttle_lift[:,0] 
        Cp       = segment.conditions.propulsion.propeller_power_coefficient_lift[:,0]        

        axes = fig.add_subplot(2,2,1)
        axes.plot(time, throttle, line_color)
        axes.set_ylabel('Throttle')
        axes.minorticks_on()
        axes.grid(which='major', linestyle='-', linewidth='0.5', color='grey')
        axes.grid(which='minor', linestyle=':', linewidth='0.5', color='grey')  
        axes.grid(True) 
        
        axes = fig.add_subplot(2,2,2)
        axes.plot(time, Cp, line_color )
        axes.set_ylabel('Power Coefficient')
        axes.minorticks_on()
        axes.grid(which='major', linestyle='-', linewidth='0.5', color='grey')
        axes.grid(which='minor', linestyle=':', linewidth='0.5', color='grey')    
        axes.grid(True) 
        
        axes = fig.add_subplot(2,2,3)
        axes.plot(time, rpm, line_color)
        axes.set_ylabel('RPM',axis_font)
        axes.set_xlabel('Time (mins)',axis_font)
        axes.minorticks_on()
        axes.grid(which='major', linestyle='-', linewidth='0.5', color='grey')
        axes.grid(which='minor', linestyle=':', linewidth='0.5', color='grey')
        axes.grid(True)  
                
        axes = fig.add_subplot(2,2,4)
        axes.plot(time, tip_mach, line_color )
        axes.set_xlabel('Time (mins)',axis_font)
        axes.set_ylabel('Mach',axis_font)
        axes.minorticks_on()
        axes.grid(which='major', linestyle='-', linewidth='0.5', color='grey')
        axes.grid(which='minor', linestyle=':', linewidth='0.5', color='grey')     
        axes.grid(True) 
    

    fig = plt.figure(save_filename3)
    fig.set_size_inches(10, 8) 
    for segment in results.segments.values():
        time  = segment.conditions.frames.inertial.time[:,0] / Units.min
        DL    = segment.conditions.propulsion.disc_loading_lift
        PL    = segment.conditions.propulsion.power_loading_lift  
   
        axes = fig.add_subplot(2,1,1)
        axes.plot(time, DL, line_color)
        axes.set_ylabel('Disc Loading lb/ft2',axis_font)
        axes.set_xlabel('Time (mins)',axis_font)
        axes.minorticks_on()
        axes.grid(which='major', linestyle='-', linewidth='0.5', color='grey')
        axes.grid(which='minor', linestyle=':', linewidth='0.5', color='grey')
        axes.grid(True)       
  
        axes = fig.add_subplot(2,1,2)
        axes.plot(time, -PL, line_color )       
        axes.set_xlabel('Time (mins)',axis_font)
        axes.set_ylabel('Power Loading (lb/hp)',axis_font)
        axes.minorticks_on()
        axes.grid(which='major', linestyle='-', linewidth='0.5', color='grey')
        axes.grid(which='minor', linestyle=':', linewidth='0.5', color='grey')   
        axes.grid(True) 
        
    if save_figure:
        plt.savefig(save_filename1 + ".png") 
        plt.savefig(save_filename2 + ".png")
        plt.savefig(save_filename3 + ".png")
            
    return 

# ------------------------------------------------------------------    
#   Cruise Propulsor (Lift + Cruise eVTOL Configurations)
# ------------------------------------------------------------------
def plot_cruise_propulsor_conditions(results, line_color = 'bo-', save_figure = False, save_filename = "Cruise_Propulsor"):
    axis_font = {'fontname':'Arial', 'size':'14'} 
    save_filename1 = save_filename + '_Results_1'
    save_filename2 = save_filename + '_Results_2'
    save_filename3 = save_filename + '_Results_Pt3'
    fig = plt.figure(save_filename1)
    fig.set_size_inches(10, 8)  
    for segment in results.segments.values():
        time     = segment.conditions.frames.inertial.time[:,0] / Units.min        
        thrust   = segment.conditions.frames.body.thrust_force_vector[:,2]
        torque   = segment.conditions.propulsion.motor_torque_forward[:,0] 
        effp     = segment.conditions.propulsion.propeller_efficiency_forward[:,0]
        effm     = segment.conditions.propulsion.motor_efficiency_forward[:,0]
        
        axes = fig.add_subplot(2,2,1)
        axes.plot(time, -thrust, line_color)
        axes.set_ylabel('Thrust (N)',axis_font)
        axes.minorticks_on()
        axes.grid(which='major', linestyle='-', linewidth='0.5', color='grey')
        axes.grid(which='minor', linestyle=':', linewidth='0.5', color='grey')    
        axes.grid(True)   
    
        axes = fig.add_subplot(2,2,2)
        axes.plot(time, torque, line_color )
        axes.set_ylabel('Torque (N-m)',axis_font)
        axes.minorticks_on()
        axes.grid(which='major', linestyle='-', linewidth='0.5', color='grey')
        axes.grid(which='minor', linestyle=':', linewidth='0.5', color='grey')    
        axes.grid(True)   
        
        axes = fig.add_subplot(2,2,3)
        axes.plot(time, effm, line_color )
        axes.set_xlabel('Time (mins)',axis_font)
        axes.set_ylabel('Motor Efficiency (N-m)',axis_font)
        axes.minorticks_on()
        axes.grid(which='major', linestyle='-', linewidth='0.5', color='grey')
        axes.grid(which='minor', linestyle=':', linewidth='0.5', color='grey')    
        axes.grid(True)
        
        axes = fig.add_subplot(2,2,4)
        axes.plot(time, effp, line_color )
        axes.set_xlabel('Time (mins)',axis_font)
        axes.set_ylabel('Propeller Efficiency (N-m)',axis_font)
        axes.minorticks_on()
        axes.grid(which='major', linestyle='-', linewidth='0.5', color='grey')
        axes.grid(which='minor', linestyle=':', linewidth='0.5', color='grey')    
        axes.grid(True)           
        plt.ylim((0,1))
        
    fig = plt.figure(save_filename2)
    fig.set_size_inches(10, 8)  
    for segment in results.segments.values(): 
        time     = segment.conditions.frames.inertial.time[:,0] / Units.min
        rpm      = segment.conditions.propulsion.rpm_forward  [:,0] 
        tip_mach = segment.conditions.propulsion.propeller_tip_mach_forward[:,0] 
        throttle = segment.conditions.propulsion.throttle[:,0] 
        Cp       = segment.conditions.propulsion.propeller_power_coefficient[:,0]        

        axes = fig.add_subplot(2,2,1)
        axes.plot(time, throttle, line_color)
        axes.set_xlabel('Time (mins)',axis_font)
        axes.set_ylabel('Throttle',axis_font)
        axes.minorticks_on()
        axes.grid(which='major', linestyle='-', linewidth='0.5', color='grey')
        axes.grid(which='minor', linestyle=':', linewidth='0.5', color='grey')    
        axes.grid(True) 
        
        axes = fig.add_subplot(2,2,2)
        axes.plot(time, Cp, line_color )
        axes.set_ylabel('Power Coefficient',axis_font)
        axes.minorticks_on()
        axes.grid(which='major', linestyle='-', linewidth='0.5', color='grey')
        axes.grid(which='minor', linestyle=':', linewidth='0.5', color='grey')   
        axes.grid(True) 
        
        axes = fig.add_subplot(2,2,3)
        axes.plot(time, rpm, line_color)
        axes.set_ylabel('RPM',axis_font)
        axes.set_xlabel('Time (mins)',axis_font)
        axes.minorticks_on()
        axes.grid(which='major', linestyle='-', linewidth='0.5', color='grey')
        axes.grid(which='minor', linestyle=':', linewidth='0.5', color='grey')
        axes.grid(True)  
                
        axes = fig.add_subplot(2,2,4)
        axes.plot(time, tip_mach, line_color )
        axes.set_xlabel('Time (mins)',axis_font)
        axes.set_ylabel('Mach',axis_font)
        axes.minorticks_on()
        axes.grid(which='major', linestyle='-', linewidth='0.5', color='grey')
        axes.grid(which='minor', linestyle=':', linewidth='0.5', color='grey')   
        axes.grid(True) 
        
    fig = plt.figure(save_filename3)
    fig.set_size_inches(10, 8) 
    for segment in results.segments.values():
        time  = segment.conditions.frames.inertial.time[:,0] / Units.min
        DL    = segment.conditions.propulsion.disc_loading_forward
        PL    = segment.conditions.propulsion.power_loading_forward  
    
        axes = fig.add_subplot(2,1,1)
        axes.plot(time, DL, line_color)
        axes.set_ylabel('Disc Loading lb/ft2',axis_font)
        axes.minorticks_on()
        axes.grid(which='major', linestyle='-', linewidth='0.5', color='grey')
        axes.grid(which='minor', linestyle=':', linewidth='0.5', color='grey')
        axes.grid(True)       
    
        axes = fig.add_subplot(2,1,2)
        axes.plot(time, -PL, line_color )       
        axes.set_xlabel('Time (mins)',axis_font)
        axes.set_ylabel('Power Loading (lb/hp)',axis_font)
        axes.minorticks_on()
        axes.grid(which='major', linestyle='-', linewidth='0.5', color='grey')
        axes.grid(which='minor', linestyle=':', linewidth='0.5', color='grey')   
        axes.grid(True) 
        
    if save_figure:
        plt.savefig(save_filename1 + ".png") 
        plt.savefig(save_filename2 + ".png")
        plt.savefig(save_filename3 + ".png")
    return 
   
>>>>>>> 14a55abb
# ------------------------------------------------------------------
#   VLM Video 
# ------------------------------------------------------------------
def create_video_frames(results,vehicle,flight_profile = True):	
    VD         = vehicle.vortex_distribution	
    n_cp       = VD.n_cp	
    n_cw       = VD.n_cw 	
    n_sw       = VD.n_sw 
    n_w        = VD.n_w
    n_fus      = VD.n_fus
    
    axis_font  = {'size':'12'}  	
    img_idx    = 1	
    seg_idx    = 1	
    for segment in results.segments.values():   	
        num_ctrl_pts = len(segment.conditions.frames.inertial.time)	
        for ti in range(num_ctrl_pts):  
            CP         = segment.conditions.aerodynamics.pressure_coefficient[ti]
            
            fig        = plt.figure()	
            axes       = fig.add_subplot(1, 1, 1) 
            x_max = max(VD.XC) + 2
            y_max = max(VD.YC) + 2
            axes.set_ylim(x_max, 0)
            axes.set_xlim(-y_max, y_max)            
            fig.set_size_inches(12, 12)         
            
            # plot fuselage 
            for i in range(n_fus):
                x_pts = np.reshape(np.atleast_2d(VD.FUS_XC[i*(n_sw*n_cw):(i+1)*(n_sw*n_cw)]).T, (n_sw,-1))
                y_pts = np.reshape(np.atleast_2d(VD.FUS_YC[i*(n_sw*n_cw):(i+1)*(n_sw*n_cw)]).T, (n_sw,-1))
                z_pts = np.reshape(np.atleast_2d(VD.FUS_ZC[i*(n_sw*n_cw):(i+1)*(n_sw*n_cw)]).T, (n_sw,-1))   
                CS_fus = axes.contourf( y_pts,x_pts, z_pts,cmap=plt.cm.bone)  
            
            # plot wing    
            for i in range(n_w):
                x_pts = np.reshape(np.atleast_2d(VD.XC[i*(n_sw*n_cw):(i+1)*(n_sw*n_cw)]).T, (n_sw,-1))
                y_pts = np.reshape(np.atleast_2d(VD.YC[i*(n_sw*n_cw):(i+1)*(n_sw*n_cw)]).T, (n_sw,-1))
                z_pts = np.reshape(np.atleast_2d(CP[i*(n_sw*n_cw):(i+1)*(n_sw*n_cw)]).T, (n_sw,-1))  
                levals = np.linspace(-.025,-0.0001,500)
                CS = axes.contourf(x_pts, y_pts, z_pts, cmap = 'jet',levels=levals,extend='both')  
                
            # Set Color bar	
            cbar = fig.colorbar(CS, ax=axes)
            cbar.ax.set_ylabel('$C_{P}$', rotation =  0)  # angle   
            plt.axis('off')	
            plt.grid(None) 	 
            
            if flight_profile: 
                time_vec      = np.empty(shape=[0,1])	
                cl_vec        = np.empty(shape=[0,1])	
                cd_vec        = np.empty(shape=[0,1])	
                l_d_vec       = np.empty(shape=[0,1])	
                altitude_vec  = np.empty(shape=[0,1])	
                mass_vec      = np.empty(shape=[0,1])          	
                for seg_i in range(seg_idx):	
                    if seg_i == seg_idx-1:	
                        t_vals  = results.segments[seg_i].conditions.frames.inertial.time[0:ti+1] / Units.min	
                        cl_vals = results.segments[seg_i].conditions.aerodynamics.lift_coefficient[0:ti+1]	
                        cd_vals = results.segments[seg_i].conditions.aerodynamics.drag_coefficient[0:ti+1]	
                        l_d_vals = cl_vals/cd_vals	
                        alt_vals = results.segments[seg_i].conditions.freestream.altitude[0:ti+1] / Units.ft	
                        m_vals   = results.segments[seg_i].conditions.weights.total_mass[0:ti+1]/ Units.lb                  	
                
                    else:                    	
                        t_vals  = results.segments[seg_i].conditions.frames.inertial.time / Units.min	
                        cl_vals = results.segments[seg_i].conditions.aerodynamics.lift_coefficient	
                        cd_vals = results.segments[seg_i].conditions.aerodynamics.drag_coefficient	
                        l_d_vals = cl_vals/cd_vals 	
                        alt_vals = results.segments[seg_i].conditions.freestream.altitude / Units.ft	
                        m_vals   = results.segments[seg_i].conditions.weights.total_mass/ Units.lb	
                
                    time_vec      = np.append(time_vec     ,t_vals[:,0])	
                    cl_vec        = np.append(cl_vec       ,cl_vals[:,0])	
                    cd_vec        = np.append(cd_vec       ,cd_vals[:,0])	
                    l_d_vec       = np.append(l_d_vec      , l_d_vals[:,0])	
                    altitude_vec  = np.append(altitude_vec ,alt_vals[:,0])	
                    mass_vec      = np.append(mass_vec     ,m_vals[:,0]) 	
                
<<<<<<< HEAD
                mini_axes1 = fig.add_subplot(4,4,4)	
                mini_axes1.plot(time_vec, altitude_vec , 'ko-')	
                mini_axes1.set_ylabel('Altitude (ft)',axis_font)	
                mini_axes1.set_xlim(-10,420)	
                mini_axes1.set_ylim(0,36000)        	
                mini_axes1.grid(False)	
                
                mini_axes2 = fig.add_subplot(4,4,8)	
                mini_axes2.plot(time_vec, mass_vec , 'ro-' )	
                mini_axes2.set_ylabel('Weight (lb)',axis_font)       	
                mini_axes2.grid(False)            	
                mini_axes2.set_xlim(-10,420)	
                mini_axes2.set_ylim(130000,180000)   	
                
                mini_axes3 = fig.add_subplot(4,4,12)	
                mini_axes3.plot( time_vec, cl_vec, 'bo-'  )	
                mini_axes3.set_ylabel('$C_{L}$',axis_font)	
                mini_axes3.set_xlim(-10,420)	
                mini_axes3.set_ylim(0.3,0.9)  	
                mini_axes3.grid(False) 	
                
                mini_axes4 = fig.add_subplot(4,4,16)	
                mini_axes4.plot(time_vec , l_d_vec ,'go-'  )	
                mini_axes4.set_ylabel('L/D',axis_font)	
                mini_axes4.set_xlabel('Time (mins)',axis_font)	
                mini_axes4.set_xlim(-10,420)	
                mini_axes4.set_ylim(15,20)  	
                mini_axes4.grid(False)             	

            plt.savefig('mission_' + str(img_idx) +  ".png") 	
            img_idx += 1	
        seg_idx +=1
        
    return  
=======
    if save_figure:
        plt.savefig(save_filename + ".png")  
                    
    return


# ------------------------------------------------------------------
#   Propeller Performance
# ------------------------------------------------------------------
def plot_propeller_performance(noise, line_color = 'bo-', save_figure = False, save_filename = "Propeller_Performance"): 
    axis_font = {'fontname':'Arial', 'size':'14'} 
    fig = plt.figure(save_filename)
    fig.set_size_inches(10, 8) 
    T = noise.blade_T_distribution[:][0]
    Q = noise.blade_Q_distribution[:][0]
    r = noise.radius_distribution
           
    axes = fig.add_subplot(2,1,1)
    axes.plot(r, T , line_color)
    axes.set_ylabel('T (N)',axis_font)
    axes.set_xlabel('r (m)',axis_font)
    axes.minorticks_on()
    axes.grid(which='major', linestyle='-', linewidth='0.5', color='grey')
    axes.grid(which='minor', linestyle=':', linewidth='0.5', color='grey')   
    axes.grid(True)      
    
    if save_figure:
        plt.savefig(save_filename + ".png")  
        
    return
>>>>>>> 14a55abb
<|MERGE_RESOLUTION|>--- conflicted
+++ resolved
@@ -43,7 +43,7 @@
         axes.set_ylabel('Altitude (ft)',axis_font)
         axes.minorticks_on()
         axes.grid(which='major', linestyle='-', linewidth='0.5', color='grey')
-        axes.grid(which='minor', linestyle=':', linewidth='0.5', color='grey')     
+        axes.grid(which='minor', linestyle=':', linewidth='0.5', color='grey')        
         axes.grid(True)
 
         axes = fig.add_subplot(3,1,3)
@@ -52,7 +52,7 @@
         axes.set_ylabel('sfc (lb/lbf-hr)',axis_font)
         axes.minorticks_on()
         axes.grid(which='major', linestyle='-', linewidth='0.5', color='grey')
-        axes.grid(which='minor', linestyle=':', linewidth='0.5', color='grey')       
+        axes.grid(which='minor', linestyle=':', linewidth='0.5', color='grey')          
         axes.grid(True)
 
         axes = fig.add_subplot(3,1,2)
@@ -60,7 +60,7 @@
         axes.set_ylabel('Weight (lb)',axis_font)
         axes.minorticks_on()
         axes.grid(which='major', linestyle='-', linewidth='0.5', color='grey')
-        axes.grid(which='minor', linestyle=':', linewidth='0.5', color='grey')       
+        axes.grid(which='minor', linestyle=':', linewidth='0.5', color='grey')         
         axes.grid(True)
         
     if save_figure:
@@ -92,7 +92,7 @@
         axes.set_ylabel('velocity (kts)',axis_font)
         axes.minorticks_on()
         axes.grid(which='major', linestyle='-', linewidth='0.5', color='grey')
-        axes.grid(which='minor', linestyle=':', linewidth='0.5', color='grey')       
+        axes.grid(which='minor', linestyle=':', linewidth='0.5', color='grey')         
         axes.grid(True)
 
         axes = fig.add_subplot(3,1,2)
@@ -101,7 +101,7 @@
         axes.set_ylabel('Equivalent Airspeed',axis_font)
         axes.minorticks_on()
         axes.grid(which='major', linestyle='-', linewidth='0.5', color='grey')
-        axes.grid(which='minor', linestyle=':', linewidth='0.5', color='grey')       
+        axes.grid(which='minor', linestyle=':', linewidth='0.5', color='grey')         
         axes.grid(True)    
         
         axes = fig.add_subplot(3,1,3)
@@ -110,7 +110,7 @@
         axes.set_ylabel('Mach',axis_font)
         axes.minorticks_on()
         axes.grid(which='major', linestyle='-', linewidth='0.5', color='grey')
-        axes.grid(which='minor', linestyle=':', linewidth='0.5', color='grey')       
+        axes.grid(which='minor', linestyle=':', linewidth='0.5', color='grey')         
         axes.grid(True)    
         
     if save_figure:
@@ -124,34 +124,29 @@
 def plot_disc_power_loading(results, line_color = 'bo-', save_figure = False, save_filename = "Disc_Power_Loading"):
     axis_font = {'size':'14'} 
     fig = plt.figure(save_filename)
-<<<<<<< HEAD
     fig.set_size_inches(12, 10) 
     for i in range(len(results.segments)):  
-=======
-    fig.set_size_inches(10, 8) 
-    for segment in results.segments.values():
->>>>>>> 14a55abb
-
-        time  = segment.conditions.frames.inertial.time[:,0] / Units.min
-        DL    = segment.conditions.propulsion.disc_loading
-        PL    = segment.conditions.propulsion.power_loading   
+
+        time  = results.segments[i].conditions.frames.inertial.time[:,0] / Units.min
+        DL    = results.segments[i].conditions.propulsion.disc_loading
+        PL    = results.segments[i].conditions.propulsion.power_loading   
    
         axes = fig.add_subplot(2,1,1)
         axes.plot(time, DL, line_color)
-        axes.set_ylabel('Disc Loading lb/ft2',axis_font)
-        axes.minorticks_on()
-        axes.grid(which='major', linestyle='-', linewidth='0.5', color='grey')
-        axes.grid(which='minor', linestyle=':', linewidth='0.5', color='grey')
+        axes.set_ylabel('lift disc power lb/ft2',axis_font)
+        axes.minorticks_on()
+        axes.grid(which='major', linestyle='-', linewidth='0.5', color='grey')
+        axes.grid(which='minor', linestyle=':', linewidth='0.5', color='grey') 
         axes.grid(True)       
   
         axes = fig.add_subplot(2,1,2)
         axes.plot(time, PL, line_color )       
         axes.set_xlabel('Time (mins)',axis_font)
-        axes.set_ylabel('Power Loading (lb/hp)',axis_font)
-        axes.minorticks_on()
-        axes.grid(which='major', linestyle='-', linewidth='0.5', color='grey')
-        axes.grid(which='minor', linestyle=':', linewidth='0.5', color='grey')   
-        axes.grid(True)         
+        axes.set_ylabel('lift power loading (lb/hp)',axis_font)
+        axes.minorticks_on()
+        axes.grid(which='major', linestyle='-', linewidth='0.5', color='grey')
+        axes.grid(which='minor', linestyle=':', linewidth='0.5', color='grey')      
+        #axes.grid(True)         
 
     if save_figure:
         plt.savefig(save_filename + ".png")          
@@ -179,24 +174,24 @@
         axes.set_ylabel('Angle of Attack (deg)',axis_font)
         axes.minorticks_on()
         axes.grid(which='major', linestyle='-', linewidth='0.5', color='grey')
-        axes.grid(which='minor', linestyle=':', linewidth='0.5', color='grey')
+        axes.grid(which='minor', linestyle=':', linewidth='0.5', color='grey')   
         axes.grid(True)
 
         axes = fig.add_subplot(2,2,2)
         axes.plot( time , cl, line_color )
-        axes.set_ylabel('$C_L$',axis_font)
-        axes.minorticks_on()
-        axes.grid(which='major', linestyle='-', linewidth='0.5', color='grey')
-        axes.grid(which='minor', linestyle=':', linewidth='0.5', color='grey')
+        axes.set_ylabel('CL',axis_font)
+        axes.minorticks_on()
+        axes.grid(which='major', linestyle='-', linewidth='0.5', color='grey')
+        axes.grid(which='minor', linestyle=':', linewidth='0.5', color='grey')   
         axes.grid(True)    
         
         axes = fig.add_subplot(2,2,3)
         axes.plot( time , cd, line_color )
         axes.set_xlabel('Time (min)',axis_font)
-        axes.set_ylabel('$C_D$',axis_font)
-        axes.minorticks_on()
-        axes.grid(which='major', linestyle='-', linewidth='0.5', color='grey')
-        axes.grid(which='minor', linestyle=':', linewidth='0.5', color='grey')
+        axes.set_ylabel('CD',axis_font)
+        axes.minorticks_on()
+        axes.grid(which='major', linestyle='-', linewidth='0.5', color='grey')
+        axes.grid(which='minor', linestyle=':', linewidth='0.5', color='grey')  
         axes.grid(True)    
         
         axes = fig.add_subplot(2,2,4)
@@ -205,7 +200,7 @@
         axes.set_ylabel('L/D',axis_font)
         axes.minorticks_on()
         axes.grid(which='major', linestyle='-', linewidth='0.5', color='grey')
-        axes.grid(which='minor', linestyle=':', linewidth='0.5', color='grey')
+        axes.grid(which='minor', linestyle=':', linewidth='0.5', color='grey')  
         axes.grid(True)            
                 
     if save_figure:
@@ -224,16 +219,16 @@
 
         time   = segment.conditions.frames.inertial.time[:,0] / Units.min
         Thrust = segment.conditions.frames.body.thrust_force_vector[:,0]  
-        Lift   = -segment.conditions.frames.wind.lift_force_vector[:,2]
-        Drag   = -segment.conditions.frames.wind.drag_force_vector[:,0]          
+        Lift     = -segment.conditions.frames.wind.lift_force_vector[:,2]
+        Drag     = -segment.conditions.frames.wind.drag_force_vector[:,0]          
         eta    = segment.conditions.propulsion.throttle[:,0]
 
         axes = fig.add_subplot(2,2,1)
         axes.plot( time , eta , line_color )
-        axes.set_ylabel('Throttle ($\eta$)',axis_font)
-        axes.minorticks_on()
-        axes.grid(which='major', linestyle='-', linewidth='0.5', color='grey')
-        axes.grid(which='minor', linestyle=':', linewidth='0.5', color='grey')       
+        axes.set_ylabel('Throttle',axis_font)
+        axes.minorticks_on()
+        axes.grid(which='major', linestyle='-', linewidth='0.5', color='grey')
+        axes.grid(which='minor', linestyle=':', linewidth='0.5', color='grey')           
         axes.grid(True)	 
 
         axes = fig.add_subplot(2,2,2)
@@ -241,7 +236,7 @@
         axes.set_ylabel('Lift (N)',axis_font)
         axes.minorticks_on()
         axes.grid(which='major', linestyle='-', linewidth='0.5', color='grey')
-        axes.grid(which='minor', linestyle=':', linewidth='0.5', color='grey')        
+        axes.grid(which='minor', linestyle=':', linewidth='0.5', color='grey')          
         axes.grid(True)
         
         axes = fig.add_subplot(2,2,3)
@@ -250,7 +245,7 @@
         axes.set_xlabel('Time (min)',axis_font)
         axes.minorticks_on()
         axes.grid(which='major', linestyle='-', linewidth='0.5', color='grey')
-        axes.grid(which='minor', linestyle=':', linewidth='0.5', color='grey')     
+        axes.grid(which='minor', linestyle=':', linewidth='0.5', color='grey')          
         axes.grid(True)
         
         axes = fig.add_subplot(2,2,4)
@@ -259,20 +254,17 @@
         axes.set_xlabel('Time (min)',axis_font)
         axes.minorticks_on()
         axes.grid(which='major', linestyle='-', linewidth='0.5', color='grey')
-        axes.grid(which='minor', linestyle=':', linewidth='0.5', color='grey')        
+        axes.grid(which='minor', linestyle=':', linewidth='0.5', color='grey')          
         axes.grid(True)        
     
-        
     if save_figure:
         plt.savefig(save_filename + ".png") 
             
     return
 
-
 # ------------------------------------------------------------------
 #   Pressure Coefficient
 # ------------------------------------------------------------------
-
 def plot_surface_pressure_contours(results,vehicle, save_figure = False):	
     VD         = vehicle.vortex_distribution	 
     n_cw       = VD.n_cw 	
@@ -318,7 +310,6 @@
 # ------------------------------------------------------------------
 #   Sectional Lift Distribution
 # ------------------------------------------------------------------
-
 def plot_lift_distribution(results,vehicle, save_figure = False):	
     VD         = vehicle.vortex_distribution	 	
     n_sw       = VD.n_sw 
@@ -349,7 +340,6 @@
         
     return      
 
-
 # ------------------------------------------------------------------
 #   Drag Components
 # ------------------------------------------------------------------
@@ -357,15 +347,15 @@
     axis_font = {'size':'14'} 
     fig = plt.figure(save_filename,figsize=(8,10))
     axes = plt.gca()
-    for segment in results.segments.values():
-
-        time           = segment.conditions.frames.inertial.time[:,0] / Units.min
+    for i, segment in enumerate(results.segments.values()):
+
+        time   = segment.conditions.frames.inertial.time[:,0] / Units.min
         drag_breakdown = segment.conditions.aerodynamics.drag_breakdown
-        cdp            = drag_breakdown.parasite.total[:,0]
-        cdi            = drag_breakdown.induced.total[:,0]
-        cdc            = drag_breakdown.compressible.total[:,0]
-        cdm            = drag_breakdown.miscellaneous.total[:,0]
-        cd             = drag_breakdown.total[:,0]
+        cdp = drag_breakdown.parasite.total[:,0]
+        cdi = drag_breakdown.induced.total[:,0]
+        cdc = drag_breakdown.compressible.total[:,0]
+        cdm = drag_breakdown.miscellaneous.total[:,0]
+        cd  = drag_breakdown.total[:,0]
          
         axes.plot( time , cdp , 'ko-', label='CD parasite' )
         axes.plot( time , cdi , line_color, label='CD induced' )
@@ -376,7 +366,7 @@
             axes.legend(loc='upper center')   
 
     axes.set_xlabel('Time (min)',axis_font)
-    axes.set_ylabel('$C_D$',axis_font)
+    axes.set_ylabel('CD',axis_font)
     axes.grid(True)         
     
     if save_figure:
@@ -391,30 +381,24 @@
 def plot_electronic_conditions(results, line_color = 'bo-', save_figure = False, save_filename = "Electronic_Conditions"):
     axis_font = {'size':'14'} 
     fig = plt.figure(save_filename)
-<<<<<<< HEAD
     fig.set_size_inches(12, 10)
     for i in range(len(results.segments)):  
-=======
-    fig.set_size_inches(10, 8)
-    for segment in results.segments.values():  
->>>>>>> 14a55abb
-    
-        time           = segment.conditions.frames.inertial.time[:,0] / Units.min
-        energy         = segment.conditions.propulsion.battery_energy[:,0] 
-        specific_power = segment.conditions.propulsion.battery_specfic_power[:,0]
-        volts          = segment.conditions.propulsion.voltage_under_load[:,0] 
-        volts_oc       = segment.conditions.propulsion.voltage_open_circuit[:,0]     
-        current        = segment.conditions.propulsion.current[:,0]      
+    
+        time     = results.segments[i].conditions.frames.inertial.time[:,0] / Units.min
+        power    = results.segments[i].conditions.propulsion.battery_draw[:,0] 
+        energy   = results.segments[i].conditions.propulsion.battery_energy[:,0] 
+        volts    = results.segments[i].conditions.propulsion.voltage_under_load[:,0] 
+        volts_oc = results.segments[i].conditions.propulsion.voltage_open_circuit[:,0]     
+        current = results.segments[i].conditions.propulsion.current[:,0]      
         battery_amp_hr = (energy*0.000277778)/volts
         C_rating   = current/battery_amp_hr
         
         axes = fig.add_subplot(2,2,1)
-        axes.plot(time,specific_power, 'bo-')
-        axes.set_ylabel('Specific Power kW/hg')
-        axes.minorticks_on()
-        axes.grid(which='major', linestyle='-', linewidth='0.5', color='grey')
-        axes.grid(which='minor', linestyle=':', linewidth='0.5', color='grey')    
-        axes.grid(True)  
+        axes.plot(time, -power, line_color)
+        axes.set_ylabel('Battery Power (Watts)',axis_font)
+        axes.minorticks_on()
+        axes.grid(which='major', linestyle='-', linewidth='0.5', color='grey')
+        axes.grid(which='minor', linestyle=':', linewidth='0.5', color='grey')   
         axes.grid(True)       
     
         axes = fig.add_subplot(2,2,2)
@@ -422,17 +406,19 @@
         axes.set_ylabel('Battery Energy (W-hr)',axis_font)
         axes.minorticks_on()
         axes.grid(which='major', linestyle='-', linewidth='0.5', color='grey')
-        axes.grid(which='minor', linestyle=':', linewidth='0.5', color='grey')     
+        axes.grid(which='minor', linestyle=':', linewidth='0.5', color='grey')       
         axes.grid(True)   
     
         axes = fig.add_subplot(2,2,3)
         axes.plot(time, volts, 'bo-',label='Under Load')
-        axes.plot(time,volts_oc, 'ro-',label='Open Circuit')
+        axes.plot(time,volts_oc, 'ks--',label='Open Circuit')
         axes.set_xlabel('Time (mins)',axis_font)
-        axes.set_ylabel('Battery Voltage (V)',axis_font)  
+        axes.set_ylabel('Battery Voltage (Volts)',axis_font)  
         axes.minorticks_on()
         axes.grid(which='major', linestyle='-', linewidth='0.5', color='grey')
         axes.grid(which='minor', linestyle=':', linewidth='0.5', color='grey')   
+        if i == 0:
+            axes.legend(loc='upper right')          
         axes.grid(True)         
         
         axes = fig.add_subplot(2,2,4)
@@ -441,7 +427,7 @@
         axes.set_ylabel('C-Rating (C)',axis_font)  
         axes.minorticks_on()
         axes.grid(which='major', linestyle='-', linewidth='0.5', color='grey')
-        axes.grid(which='minor', linestyle=':', linewidth='0.5', color='grey')   
+        axes.grid(which='minor', linestyle=':', linewidth='0.5', color='grey')      
         axes.grid(True)
  
     if save_figure:
@@ -449,39 +435,7 @@
         
     return
 
-def plot_residuals(results, line_color = 'bo-', save_figure = False, save_filename = "Residuals"):
-    axis_font = {'fontname':'Arial', 'size':'14'} 
-    fig = plt.figure(save_filename)
-    fig.set_size_inches(10, 8)
-    for segment in results.segments.values():
-        time     = segment.conditions.frames.inertial.time[:,0] / Units.min
-        if 'network' in segment.state.residuals:
-            network_res = len(segment.state.residuals.network[0]) 
-            for i in range(network_res-1):   
-                net_residuals = segment.state.residuals.network[:,i]
-                axes = fig.add_subplot(2,2,i+1)
-                axes.plot( time , net_residuals, line_color)    
-                axes.set_ylabel('Network Residuals ' + str(i+1),axis_font)
-                axes.set_xlabel('Time (min)',axis_font)
-                axes.minorticks_on()
-                axes.grid(which='major', linestyle='-', linewidth='0.5', color='grey')
-                axes.grid(which='minor', linestyle=':', linewidth='0.5', color='grey')   
-                axes.grid(True) 
-                
-        if 'forces' in segment.state.residuals:
-            forces_res  = len(segment.state.residuals.forces[0]) 
-            for j in range(network_res-1):
-                forces_residuals = segment.state.residuals.forces[:,j]
-                axes = fig.add_subplot(2,2,network_res+j)
-                axes.plot( time , forces_residuals, line_color)
-                axes.set_ylabel('Force Residuals ' + str(j+1) , axis_font)
-                axes.set_xlabel('Time (min)', axis_font) 
-                axes.minorticks_on()
-                axes.grid(which='major', linestyle='-', linewidth='0.5', color='grey')
-                axes.grid(which='minor', linestyle=':', linewidth='0.5', color='grey')
-                axes.grid(True) 
-
-    return 
+
 # ------------------------------------------------------------------
 #   Flight Conditions
 # ------------------------------------------------------------------
@@ -496,7 +450,8 @@
         theta    = segment.conditions.frames.body.inertial_rotations[:,1,None] / Units.deg
         cl       = segment.conditions.aerodynamics.lift_coefficient[:,0,None] 
         cd       = segment.conditions.aerodynamics.drag_coefficient[:,0,None] 
-        aoa      = segment.conditions.aerodynamics.angle_of_attack[:,0] / Units.deg        
+        aoa      = segment.conditions.aerodynamics.angle_of_attack[:,0] / Units.deg
+        
         x        = segment.conditions.frames.inertial.position_vector[:,0]
         y        = segment.conditions.frames.inertial.position_vector[:,1]
         z        = segment.conditions.frames.inertial.position_vector[:,2]
@@ -507,7 +462,7 @@
         axes.set_ylabel('Altitude (m)',axis_font)
         axes.minorticks_on()
         axes.grid(which='major', linestyle='-', linewidth='0.5', color='grey')
-        axes.grid(which='minor', linestyle=':', linewidth='0.5', color='grey')       
+        axes.grid(which='minor', linestyle=':', linewidth='0.5', color='grey')          
         axes.grid(True)            
 
         axes = fig.add_subplot(2,2,2)
@@ -515,7 +470,7 @@
         axes.set_ylabel('Airspeed (m/s)',axis_font)
         axes.minorticks_on()
         axes.grid(which='major', linestyle='-', linewidth='0.5', color='grey')
-        axes.grid(which='minor', linestyle=':', linewidth='0.5', color='grey')
+        axes.grid(which='minor', linestyle=':', linewidth='0.5', color='grey')  
         axes.grid(True)
 
         axes = fig.add_subplot(2,2,3)
@@ -524,7 +479,7 @@
         axes.set_xlabel('Time (min)',axis_font)
         axes.minorticks_on()
         axes.grid(which='major', linestyle='-', linewidth='0.5', color='grey')
-        axes.grid(which='minor', linestyle=':', linewidth='0.5', color='grey')
+        axes.grid(which='minor', linestyle=':', linewidth='0.5', color='grey')  
         axes.grid(True)    
         
         axes = fig.add_subplot(2,2,4)
@@ -533,7 +488,7 @@
         axes.set_xlabel('Time (min)',axis_font)
         axes.minorticks_on()
         axes.grid(which='major', linestyle='-', linewidth='0.5', color='grey')
-        axes.grid(which='minor', linestyle=':', linewidth='0.5', color='grey')
+        axes.grid(which='minor', linestyle=':', linewidth='0.5', color='grey')  
         axes.grid(True)           
         
     if save_figure:
@@ -544,8 +499,7 @@
 # ------------------------------------------------------------------
 #   Propulsion Conditions
 # ------------------------------------------------------------------
-<<<<<<< HEAD
-def plot_proppeller_conditions(results, line_color = 'bo-', save_figure = False, save_filename = "Prop_Propulsor"):
+def plot_proppeller_conditions(results, line_color = 'bo-', save_figure = False, save_filename = "Propeller"):
     axis_font = {'size':'14'} 
     fig = plt.figure(save_filename)
     fig.set_size_inches(12, 10)  
@@ -557,57 +511,38 @@
         torque = segment.conditions.propulsion.motor_torque 
         ts     = segment.conditions.propulsion.tip_speed[:,0]
  
-=======
-def plot_propulsor_conditions(results, line_color = 'bo-', save_figure = False, save_filename = "Propulsor"):
-    axis_font = {'fontname':'Arial', 'size':'14'} 
-    save_filename1 = save_filename + '_Results_1'
-    save_filename2 = save_filename + '_Results_2'
-    save_filename3 = save_filename + '_Results_3'
-    fig = plt.figure(save_filename1)
-    fig.set_size_inches(10, 8)  
-    for segment in results.segments.values():
-        time     = segment.conditions.frames.inertial.time[:,0] / Units.min        
-        thrust   = segment.conditions.frames.body.thrust_force_vector[:,2]
-        torque   = segment.conditions.propulsion.motor_torque[:,0] 
-        effp     = segment.conditions.propulsion.etap[:,0]
-        effm     = segment.conditions.propulsion.etam[:,0]
-        
->>>>>>> 14a55abb
         axes = fig.add_subplot(2,2,1)
         axes.plot(time, -thrust, line_color)
         axes.set_ylabel('Thrust (N)',axis_font)
         axes.minorticks_on()
         axes.grid(which='major', linestyle='-', linewidth='0.5', color='grey')
-        axes.grid(which='minor', linestyle=':', linewidth='0.5', color='grey')    
+        axes.grid(which='minor', linestyle=':', linewidth='0.5', color='grey')       
         axes.grid(True)   
-<<<<<<< HEAD
         
         axes = fig.add_subplot(2,2,2)
         axes.plot(time, rpm, line_color)
         axes.set_ylabel('RPM',axis_font)
-        axes.get_yaxis().get_major_formatter().set_scientific(False)
-        axes.get_yaxis().get_major_formatter().set_useOffset(False)
+        axes.minorticks_on()
+        axes.grid(which='major', linestyle='-', linewidth='0.5', color='grey')
+        axes.grid(which='minor', linestyle=':', linewidth='0.5', color='grey') 
         axes.grid(True)      
         
         axes = fig.add_subplot(2,2,3)
-=======
-
-        axes = fig.add_subplot(2,2,2)
->>>>>>> 14a55abb
         axes.plot(time, torque, line_color )
+        axes.set_xlabel('Time (mins)',axis_font)
         axes.set_ylabel('Torque (N-m)',axis_font)
         axes.minorticks_on()
         axes.grid(which='major', linestyle='-', linewidth='0.5', color='grey')
-        axes.grid(which='minor', linestyle=':', linewidth='0.5', color='grey')   
+        axes.grid(which='minor', linestyle=':', linewidth='0.5', color='grey')      
         axes.grid(True)   
         
-<<<<<<< HEAD
         axes = fig.add_subplot(2,2,4)
         axes.plot(time, ts, line_color )
         axes.set_xlabel('Time (mins)',axis_font)
         axes.set_ylabel('Tip Speed (ft/s)',axis_font)
-        axes.get_yaxis().get_major_formatter().set_scientific(False)
-        axes.get_yaxis().get_major_formatter().set_useOffset(False)     
+        axes.minorticks_on()
+        axes.grid(which='major', linestyle='-', linewidth='0.5', color='grey')
+        axes.grid(which='minor', linestyle=':', linewidth='0.5', color='grey')      
         axes.grid(True)       
         
     if save_figure:
@@ -629,107 +564,26 @@
         effm   = segment.conditions.propulsion.etam[:,0]
         
         axes = fig.add_subplot(1,2,1)
-=======
-        axes = fig.add_subplot(2,2,3)
+        axes.plot(time, effp, line_color )
+        axes.set_xlabel('Time (mins)',axis_font)
+        axes.set_ylabel('Propeller Efficiency (N-m)',axis_font)
+        axes.minorticks_on()
+        axes.grid(which='major', linestyle='-', linewidth='0.5', color='grey')
+        axes.grid(which='minor', linestyle=':', linewidth='0.5', color='grey')      
+        axes.grid(True)           
+        plt.ylim((0,1))
+        
+        axes = fig.add_subplot(1,2,2)
         axes.plot(time, effm, line_color )
         axes.set_xlabel('Time (mins)',axis_font)
         axes.set_ylabel('Motor Efficiency (N-m)',axis_font)
         axes.minorticks_on()
         axes.grid(which='major', linestyle='-', linewidth='0.5', color='grey')
-        axes.grid(which='minor', linestyle=':', linewidth='0.5', color='grey')    
+        axes.grid(which='minor', linestyle=':', linewidth='0.5', color='grey')      
         axes.grid(True)
         
-        axes = fig.add_subplot(2,2,4)
->>>>>>> 14a55abb
-        axes.plot(time, effp, line_color )
-        axes.set_xlabel('Time (mins)',axis_font)
-        axes.set_ylabel('Propeller Efficiency (N-m)',axis_font)
-        axes.minorticks_on()
-        axes.grid(which='major', linestyle='-', linewidth='0.5', color='grey')
-        axes.grid(which='minor', linestyle=':', linewidth='0.5', color='grey')  
-        axes.grid(True)           
-        plt.ylim((0,1))
-        
-<<<<<<< HEAD
-        axes = fig.add_subplot(1,2,2)
-        axes.plot(time, effm, line_color )
-=======
-    fig = plt.figure(save_filename2)
-    fig.set_size_inches(10, 8)  
-    for segment in results.segments.values(): 
-        time     = segment.conditions.frames.inertial.time[:,0] / Units.min
-        rpm      = segment.conditions.propulsion.rpm  [:,0] 
-        tip_mach = segment.conditions.propulsion.propeller_tip_mach[:,0]  
-        throttle = segment.conditions.propulsion.throttle[:,0] 
-        Cp       = segment.conditions.propulsion.propeller_power_coefficient[:,0]        
-
-        axes = fig.add_subplot(2,2,1)
-        axes.plot(time, throttle, line_color)
-        axes.set_ylabel('Throttle ($\eta$)',axis_font)
-        axes.minorticks_on()
-        axes.grid(which='major', linestyle='-', linewidth='0.5', color='grey')
-        axes.grid(which='minor', linestyle=':', linewidth='0.5', color='grey')  
-        axes.grid(True) 
-        
-        axes = fig.add_subplot(2,2,2)
-        axes.plot(time, Cp, line_color)       
-        axes.set_ylabel('Power Coefficient ($\C_P$)',axis_font)
-        axes.minorticks_on()
-        axes.grid(which='major', linestyle='-', linewidth='0.5', color='grey')
-        axes.grid(which='minor', linestyle=':', linewidth='0.5', color='grey')  
-        axes.grid(True) 
-        
-        axes = fig.add_subplot(2,2,3)
-        axes.plot(time, rpm, line_color)
->>>>>>> 14a55abb
-        axes.set_xlabel('Time (mins)',axis_font)
-        axes.set_ylabel('RPM',axis_font)
-        axes.minorticks_on()
-        axes.grid(which='major', linestyle='-', linewidth='0.5', color='grey')
-        axes.grid(which='minor', linestyle=':', linewidth='0.5', color='grey')
-        axes.grid(True)  
-                
-        axes = fig.add_subplot(2,2,4)
-        axes.plot(time, tip_mach, line_color )
-        axes.set_xlabel('Time (mins)',axis_font)
-        axes.set_ylabel('Tip Mach',axis_font)
-        axes.minorticks_on()
-        axes.grid(which='major', linestyle='-', linewidth='0.5', color='grey')
-        axes.grid(which='minor', linestyle=':', linewidth='0.5', color='grey')   
-        axes.grid(True)
-        
-<<<<<<< HEAD
-=======
-    fig = plt.figure(save_filename3)
-    fig.set_size_inches(10, 8) 
-    for segment in results.segments.values():
-        time  = segment.conditions.frames.inertial.time[:,0] / Units.min
-        DL    = segment.conditions.propulsion.disc_loading
-        PL    = -segment.conditions.propulsionVTr_loading  
-    
-        axes = fig.add_subplot(2,1,1)
-        axes.plot(time, DL, line_color)
-        axes.set_xlabel('Time (mins)',axis_font)
-        axes.set_ylabel('Disc Loading (lb/ft^2)',axis_font)
-        axes.minorticks_on()
-        axes.grid(which='major', linestyle='-', linewidth='0.5', color='grey')
-        axes.grid(which='minor', linestyle=':', linewidth='0.5', color='grey')
-        axes.grid(True)       
-    
-        axes = fig.add_subplot(2,1,2)
-        axes.plot(time, -PL, line_color )       
-        axes.set_xlabel('Time (mins)',axis_font)
-        axes.set_ylabel('Power Loading (lb/hp)',axis_font)
-        axes.minorticks_on()
-        axes.grid(which='major', linestyle='-', linewidth='0.5', color='grey')
-        axes.grid(which='minor', linestyle=':', linewidth='0.5', color='grey')
-        axes.grid(True) 
-        
->>>>>>> 14a55abb
-    if save_figure:
-        plt.savefig(save_filename1 + ".png") 
-        plt.savefig(save_filename2 + ".png")
-        plt.savefig(save_filename3 + ".png")
+    if save_figure:
+        plt.savefig(save_filename + ".png")  
             
     return
 
@@ -750,9 +604,8 @@
         axes = fig.add_subplot(2,2,1)
         axes.plot( time , aoa, line_color )
         axes.set_ylabel(r'$AoA$',axis_font)
-        axes.minorticks_on()
-        axes.grid(which='major', linestyle='-', linewidth='0.5', color='grey')
-        axes.grid(which='minor', linestyle=':', linewidth='0.5', color='grey')
+        axes.grid(which='major', linestyle='-', linewidth='0.5', color='grey')
+        axes.grid(which='minor', linestyle=':', linewidth='0.5', color='grey')  
         axes.grid(True)    
          
         axes = fig.add_subplot(2,2,2)
@@ -760,16 +613,16 @@
         axes.set_ylabel(r'$C_M$',axis_font)
         axes.minorticks_on()
         axes.grid(which='major', linestyle='-', linewidth='0.5', color='grey')
-        axes.grid(which='minor', linestyle=':', linewidth='0.5', color='grey')
+        axes.grid(which='minor', linestyle=':', linewidth='0.5', color='grey')  
         axes.grid(True)    
         
         axes = fig.add_subplot(2,2,3)
         axes.plot( time , cm_alpha, line_color )
         axes.set_xlabel('Time (min)',axis_font)
-        axes.set_ylabel(r'$C_{M\alpha}$',axis_font)
-        axes.minorticks_on()
-        axes.grid(which='major', linestyle='-', linewidth='0.5', color='grey')
-        axes.grid(which='minor', linestyle=':', linewidth='0.5', color='grey')
+        axes.set_ylabel(r'$C_M\alpha$',axis_font)
+        axes.minorticks_on()
+        axes.grid(which='major', linestyle='-', linewidth='0.5', color='grey')
+        axes.grid(which='minor', linestyle=':', linewidth='0.5', color='grey')  
         axes.grid(True)    
         
         axes = fig.add_subplot(2,2,4)
@@ -778,7 +631,7 @@
         axes.set_ylabel('Static Margin (%)',axis_font)
         axes.minorticks_on()
         axes.grid(which='major', linestyle='-', linewidth='0.5', color='grey')
-        axes.grid(which='minor', linestyle=':', linewidth='0.5', color='grey')
+        axes.grid(which='minor', linestyle=':', linewidth='0.5', color='grey')  
         axes.grid(True) 
     
     if save_figure:
@@ -803,7 +656,7 @@
         axes.set_ylabel('Solar Flux (W/m$^2$)',axis_font)
         axes.minorticks_on()
         axes.grid(which='major', linestyle='-', linewidth='0.5', color='grey')
-        axes.grid(which='minor', linestyle=':', linewidth='0.5', color='grey')            
+        axes.grid(which='minor', linestyle=':', linewidth='0.5', color='grey')                
         axes.grid(True)
     
         axes = fig.add_subplot(3,1,2)
@@ -811,7 +664,7 @@
         axes.set_ylabel('Charging Power (W)',axis_font)
         axes.minorticks_on()
         axes.grid(which='major', linestyle='-', linewidth='0.5', color='grey')
-        axes.grid(which='minor', linestyle=':', linewidth='0.5', color='grey')            
+        axes.grid(which='minor', linestyle=':', linewidth='0.5', color='grey')                
         axes.grid(True)
     
         axes = fig.add_subplot(3,1,3)
@@ -820,7 +673,7 @@
         axes.set_ylabel('Battery Energy (MJ)',axis_font)
         axes.minorticks_on()
         axes.grid(which='major', linestyle='-', linewidth='0.5', color='grey')
-        axes.grid(which='minor', linestyle=':', linewidth='0.5', color='grey')       
+        axes.grid(which='minor', linestyle=':', linewidth='0.5', color='grey')                
         axes.grid(True)              
     
     if save_figure:
@@ -828,444 +681,363 @@
         
     return
 
-<<<<<<< HEAD
+# ------------------------------------------------------------------
+#   Lift-Cruise Network
+# ------------------------------------------------------------------
 def plot_lift_cruise_network(results, line_color = 'bo-', save_figure = False, save_filename = "Lift_Cruise_Network"):
     axis_font = {'size':'14'} 
     # ------------------------------------------------------------------
     #   Electronic Conditions
     # ------------------------------------------------------------------
     fig = plt.figure("Lift_Cruise_Electric_Conditions")
-    fig.set_size_inches(10, 8)
-    for segment in results.segments.values(): 
-        time     = segment.conditions.frames.inertial.time[:,0] / Units.min
-        eta      = segment.conditions.propulsion.throttle[:,0]
-        eta_l    = segment.conditions.propulsion.throttle_lift[:,0]
-        energy   = segment.conditions.propulsion.battery_energy[:,0]*0.000277778 
-        volts    = segment.conditions.propulsion.voltage_under_load[:,0] 
-        volts_oc = segment.conditions.propulsion.voltage_open_circuit[:,0]     
-    
+    fig.set_size_inches(16, 8)
+    for i in range(len(results.segments)):          
+        time           = results.segments[i].conditions.frames.inertial.time[:,0] / Units.min
+        eta            = results.segments[i].conditions.propulsion.throttle[:,0]
+        eta_l          = results.segments[i].conditions.propulsion.rotor_throttle[:,0]
+        energy         = results.segments[i].conditions.propulsion.battery_energy[:,0]*0.000277778
+        specific_power = results.segments[i].conditions.propulsion.battery_specfic_power[:,0]
+        volts          = results.segments[i].conditions.propulsion.voltage_under_load[:,0] 
+        volts_oc       = results.segments[i].conditions.propulsion.voltage_open_circuit[:,0]  
+                    
         axes = fig.add_subplot(2,2,1)
         axes.plot(time, eta, 'bo-',label='Forward Motor')
-        axes.plot(time, eta_l, 'ro-',label='Lift Motors')
-        axes.set_ylabel('throttle')
-        axes.get_yaxis().get_major_formatter().set_scientific(False)
-        axes.get_yaxis().get_major_formatter().set_useOffset(False)
+        axes.plot(time, eta_l, 'r^-',label='Lift Motors')
+        axes.set_ylabel('Throttle')
+        axes.minorticks_on()
+        axes.grid(which='major', linestyle='-', linewidth='0.5', color='grey')
+        axes.grid(which='minor', linestyle=':', linewidth='0.5', color='grey') 
         axes.grid(True)       
-        plt.ylim((0,2))
+        plt.ylim((0,1))
         if i == 0:
             axes.legend(loc='upper center')         
     
         axes = fig.add_subplot(2,2,2)
         axes.plot(time, energy, 'bo-')
         axes.set_ylabel('Battery Energy (W-hr)')
-        axes.get_yaxis().get_major_formatter().set_scientific(False)
-        axes.get_yaxis().get_major_formatter().set_useOffset(False)      
+        axes.minorticks_on()
+        axes.grid(which='major', linestyle='-', linewidth='0.5', color='grey')
+        axes.grid(which='minor', linestyle=':', linewidth='0.5', color='grey')       
         axes.grid(True)   
     
         axes = fig.add_subplot(2,2,3)
         axes.plot(time, volts, 'bo-',label='Under Load')
-        axes.plot(time,volts_oc, 'ro-',label='Open Circuit')
+        axes.plot(time,volts_oc, 'ks--',label='Open Circuit')
         axes.set_xlabel('Time (mins)')
         axes.set_ylabel('Battery Voltage (Volts)')  
-        axes.get_yaxis().get_major_formatter().set_scientific(False)
-        axes.get_yaxis().get_major_formatter().set_useOffset(False)     
-        axes.grid(True)            
+        axes.minorticks_on()
+        axes.grid(which='major', linestyle='-', linewidth='0.5', color='grey')
+        axes.grid(which='minor', linestyle=':', linewidth='0.5', color='grey')       
+        axes.grid(True)
         if i == 0:
-            axes.legend(loc='upper center')        
+            axes.legend(loc='upper center')                
+        
+        axes = fig.add_subplot(2,2,4)
+        axes.plot(time, specific_power, 'bo-') 
+        axes.set_xlabel('Time (mins)')
+        axes.set_ylabel('Specific Power')  
+        axes.minorticks_on()
+        axes.grid(which='major', linestyle='-', linewidth='0.5', color='grey')
+        axes.grid(which='minor', linestyle=':', linewidth='0.5', color='grey')      
+        axes.grid(True)   
+        
+        
     
     if save_figure:
         plt.savefig("Lift_Cruise_Electric_Conditions.png")
     
+   
     # ------------------------------------------------------------------
     #   Propulsion Conditions
     # ------------------------------------------------------------------
-    fig = plt.figure("Lift_Propulsor")
-    fig.set_size_inches(16, 10)
-    for segment in results.segments.values(): 
-        time   = segment.conditions.frames.inertial.time[:,0] / Units.min
-        rpm    = segment.conditions.propulsion.rpm_lift [:,0] 
-        thrust = segment.conditions.frames.body.thrust_force_vector[:,2]
-        torque = segment.conditions.propulsion.motor_torque_lift
-        effp   = segment.conditions.propulsion.propeller_efficiency_lift[:,0]
-        effm   = segment.conditions.propulsion.motor_efficiency_lift[:,0]
-        power_coef_lift = segments.conditions.propulsion.propeller_power_coefficient_lift[:,0]
+    fig = plt.figure("Prop-Rotor Network")
+    fig.set_size_inches(16, 8)
+    for i in range(len(results.segments)):          
+        time   = results.segments[i].conditions.frames.inertial.time[:,0] / Units.min
+        prop_rpm    = results.segments[i].conditions.propulsion.rpm_forward [:,0] 
+        prop_thrust = results.segments[i].conditions.frames.body.thrust_force_vector[:,0]
+        prop_torque = results.segments[i].conditions.propulsion.motor_torque_forward
+        prop_effp   = results.segments[i].conditions.propulsion.propeller_efficiency[:,0]
+        prop_effm   = results.segments[i].conditions.propulsion.motor_efficiency_forward[:,0]
+        prop_Cp     = results.segments[i].conditions.propulsion.propeller_power_coefficient[:,0]
+        rotor_rpm    = results.segments[i].conditions.propulsion.rpm_lift [:,0] 
+        rotor_thrust = -results.segments[i].conditions.frames.body.thrust_force_vector[:,2]
+        rotor_torque = results.segments[i].conditions.propulsion.motor_torque_lift
+        rotor_effp   = results.segments[i].conditions.propulsion.rotor_efficiency[:,0]
+        rotor_effm   = results.segments[i].conditions.propulsion.motor_efficiency_lift[:,0]
+        rotor_FM     = results.segments[i].conditions.propulsion.rotor_figure_of_merit[:,0]
+        rotor_Cp = results.segments[i].conditions.propulsion.rotor_power_coefficient[:,0]        
+    
+        axes = fig.add_subplot(2,3,1)
+        axes.plot(time, prop_rpm, 'bo-')
+        axes.plot(time, rotor_rpm, 'r^-')
+        axes.set_ylabel('RPM')
+        axes.minorticks_on()
+        axes.grid(which='major', linestyle='-', linewidth='0.5', color='grey')
+        axes.grid(which='minor', linestyle=':', linewidth='0.5', color='grey') 
+        axes.grid(True)       
+    
+        axes = fig.add_subplot(2,3,2)
+        axes.plot(time, prop_thrust, 'bo-')
+        axes.plot(time, rotor_thrust, 'r^-')
+        axes.set_ylabel('Thrust (N)')
+        axes.minorticks_on()
+        axes.grid(which='major', linestyle='-', linewidth='0.5', color='grey')
+        axes.grid(which='minor', linestyle=':', linewidth='0.5', color='grey')       
+        axes.grid(True)   
+    
+        axes = fig.add_subplot(2,3,3)
+        axes.plot(time, prop_torque, 'bo-' )
+        axes.plot(time, rotor_torque, 'r^-' )
+        axes.set_xlabel('Time (mins)')
+        axes.set_ylabel('Torque (N-m)')
+        axes.minorticks_on()
+        axes.grid(which='major', linestyle='-', linewidth='0.5', color='grey')
+        axes.grid(which='minor', linestyle=':', linewidth='0.5', color='grey')      
+        axes.grid(True)   
+    
+        axes = fig.add_subplot(2,3,4)
+        axes.plot(time, prop_effp, 'bo-' )
+        axes.plot(time, rotor_effp, 'r^-' )
+        axes.set_xlabel('Time (mins)')
+        axes.set_ylabel(r'Propeller Efficiency, $\eta_{propeller}$')
+        axes.minorticks_on()
+        axes.grid(which='major', linestyle='-', linewidth='0.5', color='grey')
+        axes.grid(which='minor', linestyle=':', linewidth='0.5', color='grey')      
+        axes.grid(True)           
+        plt.ylim((0,1))
+    
+        axes = fig.add_subplot(2,3,5)
+        axes.plot(time, prop_effm, 'bo-' )
+        axes.plot(time, rotor_effm, 'r^-' )
+        axes.set_xlabel('Time (mins)')
+        axes.set_ylabel(r'Motor Efficiency, $\eta_{motor}$')
+        axes.minorticks_on()
+        axes.grid(which='major', linestyle='-', linewidth='0.5', color='grey')
+        axes.grid(which='minor', linestyle=':', linewidth='0.5', color='grey')      
+        axes.grid(True)         
+        plt.ylim((0,1))
+    
+        axes = fig.add_subplot(2,3,6)
+        axes.plot(time, prop_Cp, 'bo-' )
+        axes.plot(time, rotor_Cp, 'r^-'  )
+        axes.set_xlabel('Time (mins)')
+        axes.set_ylabel('Power Coefficient')
+        axes.minorticks_on()
+        axes.grid(which='major', linestyle='-', linewidth='0.5', color='grey')
+        axes.grid(which='minor', linestyle=':', linewidth='0.5', color='grey')  
+        axes.grid(True) 
+        
+    if save_figure:
+        plt.savefig("Propulsor Network.png")
+            
+    # ------------------------------------------------------------------
+    #   Propulsion Conditions
+    # ------------------------------------------------------------------
+    fig = plt.figure("Rotor")
+    fig.set_size_inches(16, 8)
+    for i in range(len(results.segments)):          
+        time   = results.segments[i].conditions.frames.inertial.time[:,0] / Units.min
+        rpm    = results.segments[i].conditions.propulsion.rpm_lift [:,0] 
+        thrust = results.segments[i].conditions.frames.body.thrust_force_vector[:,2]
+        torque = results.segments[i].conditions.propulsion.motor_torque_lift
+        effp   = results.segments[i].conditions.propulsion.rotor_efficiency[:,0]
+        effm   = results.segments[i].conditions.propulsion.motor_efficiency_lift[:,0]
+        FM     = results.segments[i].conditions.propulsion.rotor_figure_of_merit[:,0]
+        Cp     = results.segments[i].conditions.propulsion.rotor_power_coefficient[:,0]
+    
+        axes = fig.add_subplot(2,3,1)
+        axes.plot(time, rpm, 'r^-')
+        axes.set_ylabel('RPM')
+        axes.minorticks_on()
+        axes.grid(which='major', linestyle='-', linewidth='0.5', color='grey')
+        axes.grid(which='minor', linestyle=':', linewidth='0.5', color='grey') 
+        axes.grid(True)       
+    
+        axes = fig.add_subplot(2,3,2)
+        axes.plot(time, -thrust, 'r^-')
+        axes.set_ylabel('Thrust (N)')
+        axes.minorticks_on()
+        axes.grid(which='major', linestyle='-', linewidth='0.5', color='grey')
+        axes.grid(which='minor', linestyle=':', linewidth='0.5', color='grey')       
+        axes.grid(True)   
+    
+        axes = fig.add_subplot(2,3,3)
+        axes.plot(time, torque, 'r^-' )
+        axes.set_xlabel('Time (mins)')
+        axes.set_ylabel('Torque (N-m)')
+        axes.minorticks_on()
+        axes.grid(which='major', linestyle='-', linewidth='0.5', color='grey')
+        axes.grid(which='minor', linestyle=':', linewidth='0.5', color='grey')      
+        axes.grid(True)   
+    
+        axes = fig.add_subplot(2,3,4)
+        axes.plot(time, effp, 'r^-',label= r'$\eta_{rotor}$' ) 
+        axes.set_xlabel('Time (mins)')
+        axes.set_ylabel(r'Propeller Efficiency $\eta_{rotor}$')
+        axes.minorticks_on()
+        axes.grid(which='major', linestyle='-', linewidth='0.5', color='grey')
+        axes.grid(which='minor', linestyle=':', linewidth='0.5', color='grey')   
+        #if i == 0:
+            #axes.legend(loc='upper center')   
+        axes.grid(True)           
+        plt.ylim((0,1))
+    
+        axes = fig.add_subplot(2,3,5)
+        axes.plot(time, effm, 'r^-' )
+        axes.set_xlabel('Time (mins)')
+        axes.set_ylabel(r'Motor Efficiency $\eta_{mot}$')
+        axes.minorticks_on()
+        axes.grid(which='major', linestyle='-', linewidth='0.5', color='grey')
+        axes.grid(which='minor', linestyle=':', linewidth='0.5', color='grey')      
+        plt.ylim((0,1))
+        axes.grid(True)  
+    
+        axes = fig.add_subplot(2,3,6)
+        axes.plot(time, Cp , 'r^-' )
+        axes.set_xlabel('Time (mins)')
+        axes.set_ylabel('Power Coefficient')
+        axes.minorticks_on()
+        axes.grid(which='major', linestyle='-', linewidth='0.5', color='grey')
+        axes.grid(which='minor', linestyle=':', linewidth='0.5', color='grey')    
+        axes.grid(True)           
+    
+    if save_figure:
+        plt.savefig("Rotor.png")  
+        
+        
+    # ------------------------------------------------------------------
+    #   Propulsion Conditions
+    # ------------------------------------------------------------------
+    fig = plt.figure("Propeller")
+    fig.set_size_inches(16, 8)
+    for i in range(len(results.segments)):          
+        time   = results.segments[i].conditions.frames.inertial.time[:,0] / Units.min
+        rpm    = results.segments[i].conditions.propulsion.rpm_forward [:,0] 
+        thrust = results.segments[i].conditions.frames.body.thrust_force_vector[:,0]
+        torque = results.segments[i].conditions.propulsion.motor_torque_forward
+        effp   = results.segments[i].conditions.propulsion.propeller_efficiency[:,0]
+        effm   = results.segments[i].conditions.propulsion.motor_efficiency_forward[:,0]
+        Cp     = results.segments[i].conditions.propulsion.propeller_power_coefficient[:,0]
     
         axes = fig.add_subplot(2,3,1)
         axes.plot(time, rpm, 'bo-')
         axes.set_ylabel('RPM')
-        axes.get_yaxis().get_major_formatter().set_scientific(False)
-        axes.get_yaxis().get_major_formatter().set_useOffset(False)
+        axes.minorticks_on()
+        axes.grid(which='major', linestyle='-', linewidth='0.5', color='grey')
+        axes.grid(which='minor', linestyle=':', linewidth='0.5', color='grey') 
         axes.grid(True)       
     
         axes = fig.add_subplot(2,3,2)
-        axes.plot(time, -thrust, 'bo-')
+        axes.plot(time, thrust, 'bo-')
         axes.set_ylabel('Thrust (N)')
-        axes.get_yaxis().get_major_formatter().set_scientific(False)
-        axes.get_yaxis().get_major_formatter().set_useOffset(False)      
+        axes.minorticks_on()
+        axes.grid(which='major', linestyle='-', linewidth='0.5', color='grey')
+        axes.grid(which='minor', linestyle=':', linewidth='0.5', color='grey')       
         axes.grid(True)   
     
         axes = fig.add_subplot(2,3,3)
         axes.plot(time, torque, 'bo-' )
         axes.set_xlabel('Time (mins)')
         axes.set_ylabel('Torque (N-m)')
-        axes.get_yaxis().get_major_formatter().set_scientific(False)
-        axes.get_yaxis().get_major_formatter().set_useOffset(False)     
+        axes.minorticks_on()
+        axes.grid(which='major', linestyle='-', linewidth='0.5', color='grey')
+        axes.grid(which='minor', linestyle=':', linewidth='0.5', color='grey')      
         axes.grid(True)   
     
         axes = fig.add_subplot(2,3,4)
         axes.plot(time, effp, 'bo-' )
         axes.set_xlabel('Time (mins)')
-        axes.set_ylabel('Propeller Efficiency (N-m)')
-        axes.get_yaxis().get_major_formatter().set_scientific(False)
-        axes.get_yaxis().get_major_formatter().set_useOffset(False)     
+        axes.set_ylabel(r'Propeller Efficiency $\eta_{propeller}$')
+        axes.minorticks_on()
+        axes.grid(which='major', linestyle='-', linewidth='0.5', color='grey')
+        axes.grid(which='minor', linestyle=':', linewidth='0.5', color='grey')      
         axes.grid(True)           
         plt.ylim((0,1))
     
         axes = fig.add_subplot(2,3,5)
         axes.plot(time, effm, 'bo-' )
         axes.set_xlabel('Time (mins)')
-        axes.set_ylabel('Motor Efficiency (N-m)')
-        axes.get_yaxis().get_major_formatter().set_scientific(False)
-        axes.get_yaxis().get_major_formatter().set_useOffset(False)     
-        axes.grid(True)  
+        axes.set_ylabel(r'Motor Efficiency $\eta_{motor}$')
+        axes.minorticks_on()
+        axes.grid(which='major', linestyle='-', linewidth='0.5', color='grey')
+        axes.grid(which='minor', linestyle=':', linewidth='0.5', color='grey')      
+        axes.grid(True)         
+        plt.ylim((0,1))
     
         axes = fig.add_subplot(2,3,6)
-        axes.plot(time, power_coef_lift , 'bo-' )
+        axes.plot(time, Cp, 'bo-' )
         axes.set_xlabel('Time (mins)')
         axes.set_ylabel('Power Coefficient')
-        axes.get_yaxis().get_major_formatter().set_scientific(False)
-        axes.get_yaxis().get_major_formatter().set_useOffset(False)     
-        axes.grid(True)           
-    
-    if save_figure:
-        plt.savefig("Lift_Propulsor.png")  
-        
+        axes.minorticks_on()
+        axes.grid(which='major', linestyle='-', linewidth='0.5', color='grey')
+        axes.grid(which='minor', linestyle=':', linewidth='0.5', color='grey')  
+        axes.grid(True) 
+        
+    if save_figure:
+        plt.savefig("Cruise_Propulsor.png")
+        
+        
+        
+       
     # ------------------------------------------------------------------
     #   Propulsion Conditions
     # ------------------------------------------------------------------
-    fig = plt.figure("Cruise_Propulsor")
-    fig.set_size_inches(16, 10)
-    for segment in results.segments.values(): 
-    
-        time   = segment.conditions.frames.inertial.time[:,0] / Units.min
-        rpm    = segment.conditions.propulsion.rpm_forward [:,0] 
-        thrust = segment.conditions.frames.body.thrust_force_vector[:,0]
-        torque = segment.conditions.propulsion.motor_torque_forward
-        effp   = segment.conditions.propulsion.propeller_efficiency_forward[:,0]
-        effm   = segment.conditions.propulsion.motor_efficiency_forward[:,0]
-        Cp     = segment.conditions.propulsion.propeller_power_coefficient[:,0]
-    
-        axes = fig.add_subplot(2,3,1)
-        axes.plot(time, rpm, 'bo-')
-        axes.set_ylabel('RPM')
-        axes.get_yaxis().get_major_formatter().set_scientific(False)
-        axes.get_yaxis().get_major_formatter().set_useOffset(False)
+    fig = plt.figure("Tip_Mach") 
+    for i in range(len(results.segments)):          
+        time = results.segments[i].conditions.frames.inertial.time[:,0] / Units.min 
+        rtm  = results.segments[i].conditions.propulsion.rotor_tip_mach[:,0]
+        ptm  = results.segments[i].conditions.propulsion.propeller_tip_mach[:,0] 
+        
+        axes = fig.add_subplot(1,1,1)
+        axes.plot(time, ptm, 'bo-',label='Propeller')
+        axes.plot(time, rtm, 'r^-',label='Rotor')
+        axes.set_ylabel('Mach')
+        axes.minorticks_on()
+        axes.grid(which='major', linestyle='-', linewidth='0.5', color='grey')
+        axes.grid(which='minor', linestyle=':', linewidth='0.5', color='grey') 
         axes.grid(True)       
-    
-        axes = fig.add_subplot(2,3,2)
-        axes.plot(time, thrust, 'bo-')
-        axes.set_ylabel('Thrust (N)')
-        axes.get_yaxis().get_major_formatter().set_scientific(False)
-        axes.get_yaxis().get_major_formatter().set_useOffset(False)      
-        axes.grid(True)   
-    
-        axes = fig.add_subplot(2,3,3)
-        axes.plot(time, torque, 'bo-' )
-        axes.set_xlabel('Time (mins)')
-        axes.set_ylabel('Torque (N-m)')
-        axes.get_yaxis().get_major_formatter().set_scientific(False)
-        axes.get_yaxis().get_major_formatter().set_useOffset(False)     
-        axes.grid(True)   
-    
-        axes = fig.add_subplot(2,3,4)
-        axes.plot(time, effp, 'bo-' )
-        axes.set_xlabel('Time (mins)')
-        axes.set_ylabel('Propeller Efficiency (N-m)')
-        axes.get_yaxis().get_major_formatter().set_scientific(False)
-        axes.get_yaxis().get_major_formatter().set_useOffset(False)     
-        axes.grid(True)           
-        plt.ylim((0,1))
-    
-        axes = fig.add_subplot(2,3,5)
-        axes.plot(time, effm, 'bo-' )
-        axes.set_xlabel('Time (mins)')
-        axes.set_ylabel('Motor Efficiency (N-m)')
-        axes.get_yaxis().get_major_formatter().set_scientific(False)
-        axes.get_yaxis().get_major_formatter().set_useOffset(False)     
-        axes.grid(True)         
-        plt.ylim((0,1))
-    
-        axes = fig.add_subplot(2,3,6)
-        axes.plot(time, Cp, 'bo-' )
-        axes.set_xlabel('Time (mins)')
-        axes.set_ylabel('Power Coefficient')
-        axes.get_yaxis().get_major_formatter().set_scientific(False)
-        axes.get_yaxis().get_major_formatter().set_useOffset(False)     
+        
+        if i == 0:
+            axes.legend(loc='upper center')     
+    
+    if save_figure:
+        plt.savefig("Tip_Mach.png")  
+        
+        
+    return
+
+# ------------------------------------------------------------------
+#   Rotor/Propeller Acoustics
+# ------------------------------------------------------------------
+def plot_rotor_acoustics(results, line_color = 'bo-', save_figure = False, save_filename = "Rotor Acoustics"):
+    axis_font = {'size':'14'} 
+    fig = plt.figure(save_filename)
+    fig.set_size_inches(10, 8) 
+    for i in range(len(results.segments)):          
+        time   = results.segments[i].conditions.frames.inertial.time[:,0] / Units.min
+        SPL_BMv_dBA  = results.segments[i].conditions.propulsion.acoustic_outputs.acoustic_results.SPL_BMv_dBA[:,0]
+        SPL_Hv_dBA   = results.segments[i].conditions.propulsion.acoustic_outputs.acoustic_results.SPL_Hv_dBA[:,0] 
+
+        axes = fig.add_subplot(1,1,1)
+        axes.plot( time , SPL_BMv_dBA, 'bo-', label = 'Prediction Method: Barry & Magliozzi')
+        axes.plot( time , SPL_Hv_dBA , 'r^-', label = 'Prediction Method: Hanson')
+        axes.set_ylabel('dBA',axis_font)
+        axes.set_xlabel('Time (min)',axis_font)
+        axes.set_ylim([60,130])
+        axes.minorticks_on()
+        axes.grid(which='major', linestyle='-', linewidth='0.5', color='grey')
+        axes.grid(which='minor', linestyle=':', linewidth='0.5', color='grey')         
         axes.grid(True) 
-        
-    if save_figure:
-        plt.savefig("Cruise_Propulsor.png")
-        
-    return   
-
-
-
-=======
-# ------------------------------------------------------------------    
-#   Lift Propulsor (Lift + Cruise eVTOL Configurations)
-# ------------------------------------------------------------------
-def plot_lift_propulsor_conditions(results, line_color = 'bo-', save_figure = False, save_filename = "Lift_Propulsor"):
-    axis_font = {'fontname':'Arial', 'size':'14'} 
-    save_filename1 = save_filename + '_Results_Pt1'
-    save_filename2 = save_filename + '_Results_Pt2'
-    save_filename3 = save_filename + '_Results_Pt3'
-    fig = plt.figure(save_filename1)
-    fig.set_size_inches(10, 8)  
-    for segment in results.segments.values():
-        time     = segment.conditions.frames.inertial.time[:,0] / Units.min        
-        thrust   = segment.conditions.frames.body.thrust_force_vector[:,2]
-        torque   = segment.conditions.propulsion.motor_torque_lift[:,0] 
-        effp     = segment.conditions.propulsion.propeller_efficiency_lift[:,0]
-        effm     = segment.conditions.propulsion.motor_efficiency_lift[:,0]
-        
-        axes = fig.add_subplot(2,2,1)
-        axes.plot(time, -thrust, line_color)
-        axes.set_ylabel('Thrust (N)',axis_font)
-        axes.minorticks_on()
-        axes.grid(which='major', linestyle='-', linewidth='0.5', color='grey')
-        axes.grid(which='minor', linestyle=':', linewidth='0.5', color='grey')  
-        axes.grid(True)   
-    
-        axes = fig.add_subplot(2,2,2)
-        axes.plot(time, torque, line_color )
-        axes.set_ylabel('Torque (N-m)',axis_font)
-        axes.minorticks_on()
-        axes.grid(which='major', linestyle='-', linewidth='0.5', color='grey')
-        axes.grid(which='minor', linestyle=':', linewidth='0.5', color='grey')  
-        axes.grid(True)   
-        
-        axes = fig.add_subplot(2,2,3)
-        axes.plot(time, effm, line_color )
-        axes.set_xlabel('Time (mins)',axis_font)
-        axes.set_ylabel('Motor Efficiency (N-m)',axis_font)
-        axes.minorticks_on()
-        axes.grid(which='major', linestyle='-', linewidth='0.5', color='grey')
-        axes.grid(which='minor', linestyle=':', linewidth='0.5', color='grey')  
-        axes.grid(True)
-        
-        axes = fig.add_subplot(2,2,4)
-        axes.plot(time, effp, line_color )
-        axes.set_xlabel('Time (mins)',axis_font)
-        axes.set_ylabel('Propeller Efficiency (N-m)',axis_font)
-        axes.minorticks_on()
-        axes.grid(which='major', linestyle='-', linewidth='0.5', color='grey')
-        axes.grid(which='minor', linestyle=':', linewidth='0.5', color='grey')   
-        axes.grid(True)           
-        plt.ylim((0,1))
-        
-    fig = plt.figure(save_filename2)
-    fig.set_size_inches(10, 8)  
-    for segment in results.segments.values(): 
-        time     = segment.conditions.frames.inertial.time[:,0] / Units.min
-        rpm      = segment.conditions.propulsion.rpm_lift  [:,0] 
-        tip_mach = segment.conditions.propulsion.propeller_tip_mach_lift[:,0]  
-        throttle = segment.conditions.propulsion.throttle_lift[:,0] 
-        Cp       = segment.conditions.propulsion.propeller_power_coefficient_lift[:,0]        
-
-        axes = fig.add_subplot(2,2,1)
-        axes.plot(time, throttle, line_color)
-        axes.set_ylabel('Throttle')
-        axes.minorticks_on()
-        axes.grid(which='major', linestyle='-', linewidth='0.5', color='grey')
-        axes.grid(which='minor', linestyle=':', linewidth='0.5', color='grey')  
-        axes.grid(True) 
-        
-        axes = fig.add_subplot(2,2,2)
-        axes.plot(time, Cp, line_color )
-        axes.set_ylabel('Power Coefficient')
-        axes.minorticks_on()
-        axes.grid(which='major', linestyle='-', linewidth='0.5', color='grey')
-        axes.grid(which='minor', linestyle=':', linewidth='0.5', color='grey')    
-        axes.grid(True) 
-        
-        axes = fig.add_subplot(2,2,3)
-        axes.plot(time, rpm, line_color)
-        axes.set_ylabel('RPM',axis_font)
-        axes.set_xlabel('Time (mins)',axis_font)
-        axes.minorticks_on()
-        axes.grid(which='major', linestyle='-', linewidth='0.5', color='grey')
-        axes.grid(which='minor', linestyle=':', linewidth='0.5', color='grey')
-        axes.grid(True)  
-                
-        axes = fig.add_subplot(2,2,4)
-        axes.plot(time, tip_mach, line_color )
-        axes.set_xlabel('Time (mins)',axis_font)
-        axes.set_ylabel('Mach',axis_font)
-        axes.minorticks_on()
-        axes.grid(which='major', linestyle='-', linewidth='0.5', color='grey')
-        axes.grid(which='minor', linestyle=':', linewidth='0.5', color='grey')     
-        axes.grid(True) 
-    
-
-    fig = plt.figure(save_filename3)
-    fig.set_size_inches(10, 8) 
-    for segment in results.segments.values():
-        time  = segment.conditions.frames.inertial.time[:,0] / Units.min
-        DL    = segment.conditions.propulsion.disc_loading_lift
-        PL    = segment.conditions.propulsion.power_loading_lift  
-   
-        axes = fig.add_subplot(2,1,1)
-        axes.plot(time, DL, line_color)
-        axes.set_ylabel('Disc Loading lb/ft2',axis_font)
-        axes.set_xlabel('Time (mins)',axis_font)
-        axes.minorticks_on()
-        axes.grid(which='major', linestyle='-', linewidth='0.5', color='grey')
-        axes.grid(which='minor', linestyle=':', linewidth='0.5', color='grey')
-        axes.grid(True)       
-  
-        axes = fig.add_subplot(2,1,2)
-        axes.plot(time, -PL, line_color )       
-        axes.set_xlabel('Time (mins)',axis_font)
-        axes.set_ylabel('Power Loading (lb/hp)',axis_font)
-        axes.minorticks_on()
-        axes.grid(which='major', linestyle='-', linewidth='0.5', color='grey')
-        axes.grid(which='minor', linestyle=':', linewidth='0.5', color='grey')   
-        axes.grid(True) 
-        
-    if save_figure:
-        plt.savefig(save_filename1 + ".png") 
-        plt.savefig(save_filename2 + ".png")
-        plt.savefig(save_filename3 + ".png")
-            
+        if i == 0:
+            axes.legend(loc='upper center')         
+        
+    if save_figure:
+        plt.savefig(save_filename + ".png")  
+        
+
     return 
 
-# ------------------------------------------------------------------    
-#   Cruise Propulsor (Lift + Cruise eVTOL Configurations)
-# ------------------------------------------------------------------
-def plot_cruise_propulsor_conditions(results, line_color = 'bo-', save_figure = False, save_filename = "Cruise_Propulsor"):
-    axis_font = {'fontname':'Arial', 'size':'14'} 
-    save_filename1 = save_filename + '_Results_1'
-    save_filename2 = save_filename + '_Results_2'
-    save_filename3 = save_filename + '_Results_Pt3'
-    fig = plt.figure(save_filename1)
-    fig.set_size_inches(10, 8)  
-    for segment in results.segments.values():
-        time     = segment.conditions.frames.inertial.time[:,0] / Units.min        
-        thrust   = segment.conditions.frames.body.thrust_force_vector[:,2]
-        torque   = segment.conditions.propulsion.motor_torque_forward[:,0] 
-        effp     = segment.conditions.propulsion.propeller_efficiency_forward[:,0]
-        effm     = segment.conditions.propulsion.motor_efficiency_forward[:,0]
-        
-        axes = fig.add_subplot(2,2,1)
-        axes.plot(time, -thrust, line_color)
-        axes.set_ylabel('Thrust (N)',axis_font)
-        axes.minorticks_on()
-        axes.grid(which='major', linestyle='-', linewidth='0.5', color='grey')
-        axes.grid(which='minor', linestyle=':', linewidth='0.5', color='grey')    
-        axes.grid(True)   
-    
-        axes = fig.add_subplot(2,2,2)
-        axes.plot(time, torque, line_color )
-        axes.set_ylabel('Torque (N-m)',axis_font)
-        axes.minorticks_on()
-        axes.grid(which='major', linestyle='-', linewidth='0.5', color='grey')
-        axes.grid(which='minor', linestyle=':', linewidth='0.5', color='grey')    
-        axes.grid(True)   
-        
-        axes = fig.add_subplot(2,2,3)
-        axes.plot(time, effm, line_color )
-        axes.set_xlabel('Time (mins)',axis_font)
-        axes.set_ylabel('Motor Efficiency (N-m)',axis_font)
-        axes.minorticks_on()
-        axes.grid(which='major', linestyle='-', linewidth='0.5', color='grey')
-        axes.grid(which='minor', linestyle=':', linewidth='0.5', color='grey')    
-        axes.grid(True)
-        
-        axes = fig.add_subplot(2,2,4)
-        axes.plot(time, effp, line_color )
-        axes.set_xlabel('Time (mins)',axis_font)
-        axes.set_ylabel('Propeller Efficiency (N-m)',axis_font)
-        axes.minorticks_on()
-        axes.grid(which='major', linestyle='-', linewidth='0.5', color='grey')
-        axes.grid(which='minor', linestyle=':', linewidth='0.5', color='grey')    
-        axes.grid(True)           
-        plt.ylim((0,1))
-        
-    fig = plt.figure(save_filename2)
-    fig.set_size_inches(10, 8)  
-    for segment in results.segments.values(): 
-        time     = segment.conditions.frames.inertial.time[:,0] / Units.min
-        rpm      = segment.conditions.propulsion.rpm_forward  [:,0] 
-        tip_mach = segment.conditions.propulsion.propeller_tip_mach_forward[:,0] 
-        throttle = segment.conditions.propulsion.throttle[:,0] 
-        Cp       = segment.conditions.propulsion.propeller_power_coefficient[:,0]        
-
-        axes = fig.add_subplot(2,2,1)
-        axes.plot(time, throttle, line_color)
-        axes.set_xlabel('Time (mins)',axis_font)
-        axes.set_ylabel('Throttle',axis_font)
-        axes.minorticks_on()
-        axes.grid(which='major', linestyle='-', linewidth='0.5', color='grey')
-        axes.grid(which='minor', linestyle=':', linewidth='0.5', color='grey')    
-        axes.grid(True) 
-        
-        axes = fig.add_subplot(2,2,2)
-        axes.plot(time, Cp, line_color )
-        axes.set_ylabel('Power Coefficient',axis_font)
-        axes.minorticks_on()
-        axes.grid(which='major', linestyle='-', linewidth='0.5', color='grey')
-        axes.grid(which='minor', linestyle=':', linewidth='0.5', color='grey')   
-        axes.grid(True) 
-        
-        axes = fig.add_subplot(2,2,3)
-        axes.plot(time, rpm, line_color)
-        axes.set_ylabel('RPM',axis_font)
-        axes.set_xlabel('Time (mins)',axis_font)
-        axes.minorticks_on()
-        axes.grid(which='major', linestyle='-', linewidth='0.5', color='grey')
-        axes.grid(which='minor', linestyle=':', linewidth='0.5', color='grey')
-        axes.grid(True)  
-                
-        axes = fig.add_subplot(2,2,4)
-        axes.plot(time, tip_mach, line_color )
-        axes.set_xlabel('Time (mins)',axis_font)
-        axes.set_ylabel('Mach',axis_font)
-        axes.minorticks_on()
-        axes.grid(which='major', linestyle='-', linewidth='0.5', color='grey')
-        axes.grid(which='minor', linestyle=':', linewidth='0.5', color='grey')   
-        axes.grid(True) 
-        
-    fig = plt.figure(save_filename3)
-    fig.set_size_inches(10, 8) 
-    for segment in results.segments.values():
-        time  = segment.conditions.frames.inertial.time[:,0] / Units.min
-        DL    = segment.conditions.propulsion.disc_loading_forward
-        PL    = segment.conditions.propulsion.power_loading_forward  
-    
-        axes = fig.add_subplot(2,1,1)
-        axes.plot(time, DL, line_color)
-        axes.set_ylabel('Disc Loading lb/ft2',axis_font)
-        axes.minorticks_on()
-        axes.grid(which='major', linestyle='-', linewidth='0.5', color='grey')
-        axes.grid(which='minor', linestyle=':', linewidth='0.5', color='grey')
-        axes.grid(True)       
-    
-        axes = fig.add_subplot(2,1,2)
-        axes.plot(time, -PL, line_color )       
-        axes.set_xlabel('Time (mins)',axis_font)
-        axes.set_ylabel('Power Loading (lb/hp)',axis_font)
-        axes.minorticks_on()
-        axes.grid(which='major', linestyle='-', linewidth='0.5', color='grey')
-        axes.grid(which='minor', linestyle=':', linewidth='0.5', color='grey')   
-        axes.grid(True) 
-        
-    if save_figure:
-        plt.savefig(save_filename1 + ".png") 
-        plt.savefig(save_filename2 + ".png")
-        plt.savefig(save_filename3 + ".png")
-    return 
-   
->>>>>>> 14a55abb
 # ------------------------------------------------------------------
 #   VLM Video 
 # ------------------------------------------------------------------
@@ -1345,7 +1117,6 @@
                     altitude_vec  = np.append(altitude_vec ,alt_vals[:,0])	
                     mass_vec      = np.append(mass_vec     ,m_vals[:,0]) 	
                 
-<<<<<<< HEAD
                 mini_axes1 = fig.add_subplot(4,4,4)	
                 mini_axes1.plot(time_vec, altitude_vec , 'ko-')	
                 mini_axes1.set_ylabel('Altitude (ft)',axis_font)	
@@ -1379,14 +1150,6 @@
             img_idx += 1	
         seg_idx +=1
         
-    return  
-=======
-    if save_figure:
-        plt.savefig(save_filename + ".png")  
-                    
-    return
-
-
 # ------------------------------------------------------------------
 #   Propeller Performance
 # ------------------------------------------------------------------
@@ -1410,5 +1173,34 @@
     if save_figure:
         plt.savefig(save_filename + ".png")  
         
-    return
->>>>>>> 14a55abb
+    return  
+
+
+# ------------------------------------------------------------------
+#   Rotor/Propeller Acoustics
+# ------------------------------------------------------------------
+def plot_rotor_acoustics(results, line_color = 'bo-', save_figure = False, save_filename = "Rotor Acoustics"):
+    axis_font = {'size':'14'} 
+    fig = plt.figure(save_filename)
+    fig.set_size_inches(10, 8) 
+    for i in range(len(results.segments)):          
+        time   = results.segments[i].conditions.frames.inertial.time[:,0] / Units.min
+        SPL_BMv_dBA  = results.segments[i].conditions.propulsion.acoustic_outputs.acoustic_results.SPL_BMv_dBA[:,0]
+        SPL_Hv_dBA   = results.segments[i].conditions.propulsion.acoustic_outputs.acoustic_results.SPL_Hv_dBA[:,0] 
+        axes = fig.add_subplot(1,1,1)
+        axes.plot( time , SPL_BMv_dBA, 'bo-', label = 'Prediction Method: Barry & Magliozzi')
+        axes.plot( time , SPL_Hv_dBA , 'r^-', label = 'Prediction Method: Hanson')
+        axes.set_ylabel('dBA',axis_font)
+        axes.set_xlabel('Time (min)',axis_font)
+        axes.set_ylim([60,130])
+        axes.minorticks_on()
+        axes.grid(which='major', linestyle='-', linewidth='0.5', color='grey')
+        axes.grid(which='minor', linestyle=':', linewidth='0.5', color='grey')          
+        axes.grid(True) 
+        if i == 0:
+            axes.legend(loc='upper center')         
+
+    if save_figure:
+        plt.savefig(save_filename + ".png")  
+
+    return 
## @ingroup Optimization-Package_Setups
# scipy_setup.py
# 
# Created:  Aug 2015, E. Botero 
# Modified: Feb 2017, M. Vegh

# ----------------------------------------------------------------------
#  Imports
# ----------------------------------------------------------------------

# suave imports
import numpy as np
import scipy as sp

# ----------------------------------------------------------------------
#  Something that should become a class at some point
# ----------------------------------------------------------------------

<<<<<<< HEAD
def SciPy_Solve(problem,solver='SLSQP', sense_step = 1e-01): #1.4901161193847656e-08 is SLSQP default FD step in scipy
=======
## @ingroup Optimization-Package_Setups
def SciPy_Solve(problem,solver='SLSQP', sense_step = 1.4901161193847656e-08): #
    """ This converts your SUAVE Nexus problem into a SciPy optimization problem and solves it
        SciPy has many algorithms, they can be switched out by using the solver input. 

        Assumptions:
        1.4901161193847656e-08 is SLSQP default FD step in scipy

        Source:
        N/A

        Inputs:
        problem                   [nexus()]
        solver                    [str]
        sense_step                [float]

        Outputs:
        outputs                   [list]

        Properties Used:
        None
    """     
>>>>>>> e1e4086a
    
    inp = problem.optimization_problem.inputs
    obj = problem.optimization_problem.objective
    con = problem.optimization_problem.constraints
    
    # Have the optimizer call the wrapper
    wrapper = lambda x:SciPy_Problem(problem,x)    
    
    # Set inputsq
    nam = inp[:,0] # Names
    ini = inp[:,1] # Initials
    bnd = inp[:,2] # Bounds
    scl = inp[:,3] # Scale
    
    x   = ini/scl
    bnds = np.zeros((len(inp),2))
    for ii in xrange(0,len(inp)):
        # Scaled bounds
        bnds[ii] = (bnd[ii][0]/scl[ii]),(bnd[ii][1]/scl[ii])


    # Finalize problem statement and run
    if solver=='SLSQP':
        outputs = sp.optimize.fmin_slsqp(wrapper,x,f_eqcons=problem.equality_constraint,f_ieqcons=problem.inequality_constraint,bounds=bnds,iter=200, epsilon = sense_step, acc  = sense_step**2)
    else:
        outputs = sp.optimize.minimize(wrapper,x,method=solver)
    
    return outputs

## @ingroup Optimization-Package_Setups
def SciPy_Problem(problem,x):
    """ This wrapper runs the SUAVE problem and is called by the Scipy solver.
        Prints the inputs (x) as well as the objective value

        Assumptions:
        None

        Source:
        N/A

        Inputs:
        problem   [nexus()]
        x         [array]

        Outputs:
        obj       [float]

        Properties Used:
        None
    """      
    
    print 'Inputs'
    print x        
    obj   = problem.objective(x)
    print 'Obj'
    print obj

    
    return obj<|MERGE_RESOLUTION|>--- conflicted
+++ resolved
@@ -16,9 +16,6 @@
 #  Something that should become a class at some point
 # ----------------------------------------------------------------------
 
-<<<<<<< HEAD
-def SciPy_Solve(problem,solver='SLSQP', sense_step = 1e-01): #1.4901161193847656e-08 is SLSQP default FD step in scipy
-=======
 ## @ingroup Optimization-Package_Setups
 def SciPy_Solve(problem,solver='SLSQP', sense_step = 1.4901161193847656e-08): #
     """ This converts your SUAVE Nexus problem into a SciPy optimization problem and solves it
@@ -40,9 +37,7 @@
 
         Properties Used:
         None
-    """     
->>>>>>> e1e4086a
-    
+    """         
     inp = problem.optimization_problem.inputs
     obj = problem.optimization_problem.objective
     con = problem.optimization_problem.constraints

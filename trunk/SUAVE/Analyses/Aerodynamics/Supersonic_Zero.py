--- conflicted
+++ resolved
@@ -102,10 +102,6 @@
         
         compute.lift = Process()
         compute.lift.inviscid_wings                = Vortex_Lattice()
-<<<<<<< HEAD
-        #compute.lift.vortex                        = Methods.Lift.vortex_lift  # SZ
-=======
->>>>>>> b262af86
         compute.lift.fuselage                      = Common.Lift.fuselage_correction
         compute.lift.total                         = Common.Lift.aircraft_total
         

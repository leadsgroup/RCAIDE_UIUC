## @ingroup Input_Output-OpenVSP
# vsp_wing.py

# Created:  Jun 2018, T. St Francis
# Modified: Aug 2018, T. St Francis
#           Jan 2020, T. MacDonald
#           Jul 2020, E. Botero
#           May 2021, E. Botero

# ----------------------------------------------------------------------
#  Imports
# ----------------------------------------------------------------------

import SUAVE
from SUAVE.Core import Units
from SUAVE.Components.Wings.Airfoils.Airfoil import Airfoil 
from SUAVE.Methods.Geometry.Two_Dimensional.Planform import wing_planform, wing_segmented_planform 
import numpy as np
import string
try:
    import vsp as vsp
except ImportError:
    # This allows SUAVE to build without OpenVSP
    pass 
# This enforces lowercase names
chars = string.punctuation + string.whitespace
t_table = str.maketrans( chars          + string.ascii_uppercase , 
                         '_'*len(chars) + string.ascii_lowercase )

# ----------------------------------------------------------------------
#  vsp read wing
# ----------------------------------------------------------------------

## @ingroup Input_Output-OpenVSP
def read_vsp_wing(wing_id, units_type='SI',write_airfoil_file=True): 	
    """This reads an OpenVSP wing vehicle geometry and writes it into a SUAVE wing format.

    Assumptions:
    1. OpenVSP wing is divided into segments ("XSecs" in VSP).
    2. Written for OpenVSP 3.21.1

    Source:
    N/A

    Inputs:
    1. VSP 10-digit geom ID for wing.
    2. units_type set to 'SI' (default) or 'Imperial'.

    Outputs:
    Writes SUAVE wing object, with these geometries, from VSP:
    	Wings.Wing.    (* is all keys)
    		origin                                  [m] in all three dimensions
    		spans.projected                         [m]
    		chords.root                             [m]
    		chords.tip                              [m]
    		aspect_ratio                            [-]
    		sweeps.quarter_chord                    [radians]
    		twists.root                             [radians]
    		twists.tip                              [radians]
    		thickness_to_chord                      [-]
    		dihedral                                [radians]
    		symmetric                               <boolean>
    		tag                                     <string>
    		areas.exposed                           [m^2]
    		areas.reference                         [m^2]
    		areas.wetted                            [m^2]
    		Segments.
    		  tag                                   <string>
    		  twist                                 [radians]
    		  percent_span_location                 [-]  .1 is 10%
    		  root_chord_percent                    [-]  .1 is 10%
    		  dihedral_outboard                     [radians]
    		  sweeps.quarter_chord                  [radians]
    		  thickness_to_chord                    [-]
    		  airfoil                               <NACA 4-series, 6 series, or airfoil file>

    Properties Used:
    N/A
    """  

    # Check if this is vertical tail, this seems like a weird first step but it's necessary
    # Get the initial rotation to get the dihedral angles
    x_rot = vsp.GetParmVal( wing_id,'X_Rotation','XForm')		
    if  x_rot >=70:
        wing = SUAVE.Components.Wings.Vertical_Tail()
        wing.vertical = True
        x_rot = (90-x_rot) * Units.deg
    else:
        # Instantiate a wing
        wing = SUAVE.Components.Wings.Wing()	
        x_rot =  x_rot  * Units.deg	

    # Set the units
    if units_type == 'SI':
        units_factor = Units.meter * 1.
    elif units_type == 'imperial':
        units_factor = Units.foot * 1.
    elif units_type == 'inches':
        units_factor = Units.inch * 1.		

    # Apply a tag to the wing
    if vsp.GetGeomName(wing_id):
        tag = vsp.GetGeomName(wing_id)
        tag = tag.translate(t_table)
        wing.tag = tag
    else: 
        wing.tag = 'winggeom'

    # Top level wing parameters
    # Wing origin
    #scaling           = vsp.GetParmVal(wing_id, 'Scale', 'XForm')  
    #units_factor      = units_factor*scaling
    wing.origin[0][0] = vsp.GetParmVal(wing_id, 'X_Location', 'XForm') * units_factor 
    wing.origin[0][1] = vsp.GetParmVal(wing_id, 'Y_Location', 'XForm') * units_factor 
    wing.origin[0][2] = vsp.GetParmVal(wing_id, 'Z_Location', 'XForm') * units_factor 

    # Wing Symmetry
    sym_planar = vsp.GetParmVal(wing_id, 'Sym_Planar_Flag', 'Sym')
    sym_origin = vsp.GetParmVal(wing_id, 'Sym_Ancestor_Origin_Flag', 'Sym')

    # Check for symmetry
    if sym_planar == 2. and sym_origin == 1.: #origin at wing, not vehicle
        wing.symmetric = True	
    else:
<<<<<<< HEAD
        wing.symmetric = False
=======
        wing.symmetric = False 
>>>>>>> 5b95437d

    #More top level parameters
    total_proj_span      = vsp.GetParmVal(wing_id, 'TotalProjectedSpan', 'WingGeom') * units_factor
    wing.aspect_ratio    = vsp.GetParmVal(wing_id, 'TotalAR', 'WingGeom')
    wing.areas.reference = vsp.GetParmVal(wing_id, 'TotalArea', 'WingGeom') * units_factor**2 
    wing.spans.projected = total_proj_span 

    # Check if this is a single segment wing
    xsec_surf_id      = vsp.GetXSecSurf(wing_id, 0)   # This is how VSP stores surfaces.
    x_sec_1           = vsp.GetXSec(xsec_surf_id, 1) 

    if vsp.GetNumXSec(xsec_surf_id) == 2:
        single_seg = True
    else:
        single_seg = False

    segment_num       = vsp.GetNumXSec(xsec_surf_id)	# Get number of wing segments (is one more than the VSP GUI shows).
    x_sec             = vsp.GetXSec(xsec_surf_id, 0)
    chord_parm        = vsp.GetXSecParm(x_sec,'Root_Chord')

    total_chord      = vsp.GetParmVal(chord_parm) 

    span_sum         = 0.				# Non-projected.
    proj_span_sum    = 0.				# Projected.
    segment_spans    = [None] * (segment_num) 	        # Non-projected.
    segment_dihedral = [None] * (segment_num)
    segment_sweeps_quarter_chord = [None] * (segment_num) 
    start = 0
    root_chord = total_chord * units_factor

    # -------------
    # Wing segments
    # -------------

    if single_seg == False:

        # Convert VSP XSecs to SUAVE segments. (Wing segments are defined by outboard sections in VSP, but inboard sections in SUAVE.) 
        for i in range(start, segment_num+1):	
            # XSec airfoil
            if start!=0:
                jj = i-1  # Airfoil index i-1 because VSP airfoils and sections are one index off relative to SUAVE.
            else:
                jj= i*1			
            segment = SUAVE.Components.Wings.Segment()
            segment.tag                   = 'Section_' + str(i)
            thick_cord                    = vsp.GetParmVal(wing_id, 'ThickChord', 'XSecCurve_' + str(jj))
            segment.thickness_to_chord    = thick_cord	# Thick_cord stored for use in airfoil, below.		
            if i!=segment_num:
                segment_root_chord    = vsp.GetParmVal(wing_id, 'Root_Chord', 'XSec_' + str(i)) * units_factor
            else:
                segment_root_chord    = 0.0
            segment.root_chord_percent    = segment_root_chord / root_chord		
            segment.percent_span_location = proj_span_sum / (total_proj_span/(1+wing.symmetric))
            segment.twist                 = vsp.GetParmVal(wing_id, 'Twist', 'XSec_' + str(jj)) * Units.deg

            if i==start:
                wing.thickness_to_chord = thick_cord

            if i < segment_num:      # This excludes the tip xsec, but we need a segment in SUAVE to store airfoil.
                sweep     = vsp.GetParmVal(wing_id, 'Sweep', 'XSec_' + str(i)) * Units.deg
                sweep_loc = vsp.GetParmVal(wing_id, 'Sweep_Location', 'XSec_' + str(i))
                AR        = 2*vsp.GetParmVal(wing_id, 'Aspect', 'XSec_' + str(i))
                taper     = vsp.GetParmVal(wing_id, 'Taper', 'XSec_' + str(i))

                segment_sweeps_quarter_chord[i] = convert_sweep(sweep,sweep_loc,0.25,AR,taper)
                segment.sweeps.quarter_chord    = segment_sweeps_quarter_chord[i]  # Used again, below

                # Used for dihedral computation, below.
                segment_dihedral[i]	      = vsp.GetParmVal(wing_id, 'Dihedral', 'XSec_' + str(i)) * Units.deg  + x_rot
                segment.dihedral_outboard     = segment_dihedral[i]

                segment_spans[i] 	      = vsp.GetParmVal(wing_id, 'Span', 'XSec_' + str(i)) * units_factor
                proj_span_sum += segment_spans[i] * np.cos(segment_dihedral[i])	
                span_sum      += segment_spans[i]
            else:
                segment.root_chord_percent    = (vsp.GetParmVal(wing_id, 'Tip_Chord', 'XSec_' + str(i-1))) * units_factor /root_chord


            xsec_id = str(vsp.GetXSec(xsec_surf_id, jj))
            airfoil = Airfoil()
            if vsp.GetXSecShape(xsec_id) == vsp.XS_FOUR_SERIES: 	# XSec shape: NACA 4-series
                camber = vsp.GetParmVal(wing_id, 'Camber', 'XSecCurve_' + str(jj)) 

                if camber == 0.:
                    camber_loc = 0.
                else:
                    camber_loc = vsp.GetParmVal(wing_id, 'CamberLoc', 'XSecCurve_' + str(jj))

                airfoil.thickness_to_chord = thick_cord
                camber_round               = int(np.around(camber*100))
                camber_loc_round           = int(np.around(camber_loc*10)) 
                thick_cord_round           = int(np.around(thick_cord*100))
                airfoil.tag                = 'NACA ' + str(camber_round) + str(camber_loc_round) + str(thick_cord_round)	

            elif vsp.GetXSecShape(xsec_id) == vsp.XS_SIX_SERIES: 	# XSec shape: NACA 6-series
                thick_cord_round = int(np.around(thick_cord*100))
                a_value          = vsp.GetParmVal(wing_id, 'A', 'XSecCurve_' + str(jj))
                ideal_CL         = int(np.around(vsp.GetParmVal(wing_id, 'IdealCl', 'XSecCurve_' + str(jj))*10))
                series_vsp       = int(vsp.GetParmVal(wing_id, 'Series', 'XSecCurve_' + str(jj)))
                series_dict      = {0:'63',1:'64',2:'65',3:'66',4:'67',5:'63A',6:'64A',7:'65A'} # VSP series values.
                series           = series_dict[series_vsp]
                airfoil.tag      = 'NACA ' + series + str(ideal_CL) + str(thick_cord_round) + ' a=' + str(np.around(a_value,1))			


            elif vsp.GetXSecShape(xsec_id) == vsp.XS_FILE_AIRFOIL:	# XSec shape: 12 is type AF_FILE
                airfoil.thickness_to_chord = thick_cord
                # VSP airfoil API calls get coordinates and write files with the final argument being the fraction of segment position, regardless of relative spans. 
                # (Write the root airfoil with final arg = 0. Write 4th airfoil of 5 segments with final arg = .8)

            if write_airfoil_file==True:
                vsp.WriteSeligAirfoil(str(wing.tag) + '_airfoil_XSec_' + str(jj) +'.dat', wing_id, float(jj/segment_num))
                airfoil.coordinate_file    = str(wing.tag) + '_airfoil_XSec_' + str(jj) +'.dat'
                airfoil.tag                = 'airfoil'	

                segment.append_airfoil(airfoil)

            wing.Segments.append(segment)

        # Wing dihedral 
        proj_span_sum_alt = 0.
        span_sum_alt      = 0.
        sweeps_sum        = 0.			

        for ii in range(start, segment_num):
            span_sum_alt += segment_spans[ii]
            proj_span_sum_alt += segment_spans[ii] * np.cos(segment_dihedral[ii])  # Use projected span to find total wing dihedral.
            sweeps_sum += segment_spans[ii] * np.tan(segment_sweeps_quarter_chord[ii])	

        wing.dihedral              = np.arccos(proj_span_sum_alt / span_sum_alt) 
        wing.sweeps.quarter_chord  = -np.arctan(sweeps_sum / span_sum_alt)  # Minus sign makes it positive sweep.

        # Add a tip segment, all values are zero except the tip chord
        tc = vsp.GetParmVal(wing_id, 'Tip_Chord', 'XSec_' + str(segment_num-1)) * units_factor

        # Chords
        wing.chords.root              = vsp.GetParmVal(wing_id, 'Tip_Chord', 'XSec_0') * units_factor
        wing.chords.tip               = tc
        wing.chords.mean_geometric    = wing.areas.reference / wing.spans.projected

        # Just double calculate and fix things:
        wing = wing_segmented_planform(wing)


    else:
        # Single segment

        # Get ID's
        x_sec_1_dih_parm       = vsp.GetXSecParm(x_sec_1,'Dihedral')
        x_sec_1_sweep_parm     = vsp.GetXSecParm(x_sec_1,'Sweep')
        x_sec_1_sweep_loc_parm = vsp.GetXSecParm(x_sec_1,'Sweep_Location')
        x_sec_1_taper_parm     = vsp.GetXSecParm(x_sec_1,'Taper')
        x_sec_1_rc_parm        = vsp.GetXSecParm(x_sec_1,'Root_Chord')
        x_sec_1_tc_parm        = vsp.GetXSecParm(x_sec_1,'Tip_Chord')
        x_sec_1_t_parm        = vsp.GetXSecParm(x_sec_1,'ThickChord')
     
        # Calcs
        sweep     = vsp.GetParmVal(x_sec_1_sweep_parm) * Units.deg
        sweep_loc = vsp.GetParmVal(x_sec_1_sweep_loc_parm)
        taper     = vsp.GetParmVal(x_sec_1_taper_parm)
        c_4_sweep = convert_sweep(sweep,sweep_loc,0.25,wing.aspect_ratio,taper)		

        # Pull and pack
        wing.sweeps.quarter_chord  = c_4_sweep
        wing.taper                 = taper
        wing.dihedral              = vsp.GetParmVal(x_sec_1_dih_parm) * Units.deg + x_rot
        wing.chords.root           = vsp.GetParmVal(x_sec_1_rc_parm)* units_factor
        wing.chords.tip            = vsp.GetParmVal(x_sec_1_tc_parm) * units_factor	
        wing.chords.mean_geometric = wing.areas.reference / wing.spans.projected
        wing.thickness_to_chord    = vsp.GetParmVal(x_sec_1_t_parm) 

        # Just double calculate and fix things:
        wing = wing_planform(wing)		 

    # Twists
    wing.twists.root      = vsp.GetParmVal(wing_id, 'Twist', 'XSec_0') * Units.deg
    wing.twists.tip       = vsp.GetParmVal(wing_id, 'Twist', 'XSec_' + str(segment_num-1)) * Units.deg
    
    ## check if control surface (sub surfaces) are defined 
    #num_cs = vsp.GetNumSubSurf(wing_id) 
    #for cs_idx in range(num_cs):
        #cs_id   = vsp.GetSubSurf(wing_id,cs_idx)
        #param_names = vsp.GetSubSurfParmIDs(cs_id)  
        #for p_idx in range(len(param_names)): 
            #if 'LE_Flag' == vsp.GetParmName(param_names[p_idx]):
                #LE_flag  = vsp.GetParmVal(param_names[p_idx])   
            #if 'UStart' == vsp.GetParmName(param_names[p_idx]):
                #span_fraction_start   = vsp.GetParmVal(param_names[p_idx])
            #if 'UEnd' == vsp.GetParmName(param_names[p_idx]):
                #span_fraction_end     = vsp.GetParmVal(param_names[p_idx])
            #if 'Length_C_Start' == vsp.GetParmName(param_names[p_idx]):
                #chord_fraction        = vsp.GetParmVal(param_names[p_idx])  
        #if LE_flag == 1.0:
            #CS = SUAVE.Components.Wings.Control_Surfaces.Slat()
        #else:
            #CS = SUAVE.Components.Wings.Control_Surfaces.Flap()  
        #CS.tag   = vsp.GetSubSurfName(cs_id)
        #CS.span_fraction_start = span_fraction_start*3 - 1
        #CS.span_fraction_end   = span_fraction_end*3 - 1 
        #CS.chord_fraction      = chord_fraction    
        #wing.append_control_surface(CS)  
    return wing


## @ingroup Input_Output-OpenVSP
def write_vsp_wing(vehicle,wing, area_tags, fuel_tank_set_ind, OML_set_ind):
    """This write a given wing into OpenVSP format

    Assumptions:
    If wing segments are defined, they must cover the full span.
    (may work in some other cases, but functionality will not be maintained)

    Source:
    N/A

    Inputs:
    vehicle                                   [-] vehicle data structure
    wing.
      origin                                  [m] in all three dimensions
      spans.projected                         [m]
      chords.root                             [m]
      chords.tip                              [m]
      sweeps.quarter_chord                    [radians]
      twists.root                             [radians]
      twists.tip                              [radians]
      thickness_to_chord                      [-]
      dihedral                                [radians]
      tag                                     <string>
      Segments.*. (optional)
        twist                                 [radians]
        percent_span_location                 [-]  .1 is 10%
        root_chord_percent                    [-]  .1 is 10%
        dihedral_outboard                     [radians]
        sweeps.quarter_chord                  [radians]
        thickness_to_chord                    [-]
    area_tags                                 <dict> used to keep track of all tags needed in wetted area computation           
    fuel_tank_set_index                       <int> OpenVSP object set containing the fuel tanks    

    Outputs:
    area_tags                                 <dict> used to keep track of all tags needed in wetted area computation           
    wing_id                                   <str>  OpenVSP ID for given wing

    Properties Used:
    N/A
    """       
    wing_x = wing.origin[0][0]    
    wing_y = wing.origin[0][1]
    wing_z = wing.origin[0][2]
    if wing.symmetric == True:
        span   = wing.spans.projected/2. # span of one side
    else:
        span   = wing.spans.projected
    root_chord = wing.chords.root
    tip_chord  = wing.chords.tip
    sweep      = wing.sweeps.quarter_chord / Units.deg
    sweep_loc  = 0.25
    root_twist = wing.twists.root / Units.deg
    tip_twist  = wing.twists.tip  / Units.deg
    root_tc    = wing.thickness_to_chord 
    tip_tc     = wing.thickness_to_chord 
    dihedral   = wing.dihedral / Units.deg

    # Check to see if segments are defined. Get count
    if len(wing.Segments.keys())>0:
        n_segments = len(wing.Segments.keys())
    else:
        n_segments = 0

    # Create the wing
    wing_id = vsp.AddGeom( "WING" )
    vsp.SetGeomName(wing_id, wing.tag)
    area_tags[wing.tag] = ['wings',wing.tag]

    # Make names for each section and insert them into the wing if necessary
    x_secs       = []
    x_sec_curves = []
    # n_segments + 2 will create an extra segment if the root segment is 
    # included in the list of segments. This is not used and the tag is
    # removed when the segments are checked for this case.
    for i_segs in range(0,n_segments+2):
        x_secs.append('XSec_' + str(i_segs))
        x_sec_curves.append('XSecCurve_' + str(i_segs))

    # Apply the basic characteristics of the wing to root and tip
    if wing.symmetric == False:
        vsp.SetParmVal( wing_id,'Sym_Planar_Flag','Sym',0)
    if wing.vertical == True:
        vsp.SetParmVal( wing_id,'X_Rel_Rotation','XForm',90)
        dihedral = -dihedral # check for vertical tail, direction reverses from SUAVE/AVL

    vsp.SetParmVal( wing_id,'X_Rel_Location','XForm',wing_x)
    vsp.SetParmVal( wing_id,'Y_Rel_Location','XForm',wing_y)
    vsp.SetParmVal( wing_id,'Z_Rel_Location','XForm',wing_z)

    # This ensures that the other VSP parameters are driven properly
    vsp.SetDriverGroup( wing_id, 1, vsp.SPAN_WSECT_DRIVER, vsp.ROOTC_WSECT_DRIVER, vsp.TIPC_WSECT_DRIVER )

    # Root chord
    vsp.SetParmVal( wing_id,'Root_Chord',x_secs[1],root_chord)

    # Sweep of the first section
    vsp.SetParmVal( wing_id,'Sweep',x_secs[1],sweep)
    vsp.SetParmVal( wing_id,'Sweep_Location',x_secs[1],sweep_loc)

    # Twists
    if n_segments != 0:
        if np.isclose(wing.Segments[0].percent_span_location,0.):
            vsp.SetParmVal( wing_id,'Twist',x_secs[0],wing.Segments[0].twist / Units.deg) # root
        else:
            vsp.SetParmVal( wing_id,'Twist',x_secs[0],root_twist) # root
        # The tips should write themselves
    else:
        vsp.SetParmVal( wing_id,'Twist',x_secs[0],root_twist) # root
        vsp.SetParmVal( wing_id,'Twist',x_secs[1],tip_twist) # tip


    # Figure out if there is an airfoil provided

    # Airfoils should be in Lednicer format
    # i.e. :
    #
    #EXAMPLE AIRFOIL
    # 3. 3. 
    #
    # 0.0 0.0
    # 0.5 0.1
    # 1.0 0.0
    #
    # 0.0 0.0
    # 0.5 -0.1
    # 1.0 0.0

    # Note this will fail silently if airfoil is not in correct format
    # check geometry output

    airfoil_vsp_types = []
    if n_segments > 0:
        for i in range(n_segments): 
            if 'airfoil_type' in wing.Segments[i].keys():
                if wing.Segments[i].airfoil_type == 'biconvex': 
                    airfoil_vsp_types.append(vsp.XS_BICONVEX)
                else:
                    airfoil_vsp_types.append(vsp.XS_FILE_AIRFOIL)
            else:
                airfoil_vsp_types.append(vsp.XS_FILE_AIRFOIL)
    elif 'airfoil_type' in wing.keys():
        if wing.airfoil_type == 'biconvex': 
            airfoil_vsp_types.append(vsp.XS_BICONVEX)
        else:
            airfoil_vsp_types.append(vsp.XS_FILE_AIRFOIL)        
    else:
        airfoil_vsp_types = [vsp.XS_FILE_AIRFOIL]    

    if n_segments==0:
        if len(wing.Airfoil) != 0 or 'airfoil_type' in wing.keys():
            xsecsurf = vsp.GetXSecSurf(wing_id,0)
            vsp.ChangeXSecShape(xsecsurf,0,airfoil_vsp_types[0])
            vsp.ChangeXSecShape(xsecsurf,1,airfoil_vsp_types[0])
            if len(wing.Airfoil) != 0:
                xsec1 = vsp.GetXSec(xsecsurf,0)
                xsec2 = vsp.GetXSec(xsecsurf,1)
                vsp.ReadFileAirfoil(xsec1,wing.Airfoil['airfoil'].coordinate_file)
                vsp.ReadFileAirfoil(xsec2,wing.Airfoil['airfoil'].coordinate_file)
            vsp.Update()
    else:
        if len(wing.Segments[0].Airfoil) != 0 or 'airfoil_type' in wing.Segments[0].keys():
            xsecsurf = vsp.GetXSecSurf(wing_id,0)
            vsp.ChangeXSecShape(xsecsurf,0,airfoil_vsp_types[0])
            vsp.ChangeXSecShape(xsecsurf,1,airfoil_vsp_types[0])
            if len(wing.Segments[0].Airfoil) != 0:
                xsec1 = vsp.GetXSec(xsecsurf,0)
                xsec2 = vsp.GetXSec(xsecsurf,1)
                vsp.ReadFileAirfoil(xsec1,wing.Segments[0].Airfoil['airfoil'].coordinate_file)
                vsp.ReadFileAirfoil(xsec2,wing.Segments[0].Airfoil['airfoil'].coordinate_file)
            vsp.Update()              

    # Thickness to chords
    vsp.SetParmVal( wing_id,'ThickChord','XSecCurve_0',root_tc)
    vsp.SetParmVal( wing_id,'ThickChord','XSecCurve_1',tip_tc)

    # Dihedral
    vsp.SetParmVal( wing_id,'Dihedral',x_secs[1],dihedral)

    # Span and tip of the section
    if n_segments>1:
        local_span    = span*wing.Segments[0].percent_span_location  
        sec_tip_chord = root_chord*wing.Segments[0].root_chord_percent
        vsp.SetParmVal( wing_id,'Span',x_secs[1],local_span) 
        vsp.SetParmVal( wing_id,'Tip_Chord',x_secs[1],sec_tip_chord)
    else:
        vsp.SetParmVal( wing_id,'Span',x_secs[1],span/np.cos(dihedral*Units.degrees)) 

    vsp.Update()

    if n_segments>0:
        if wing.Segments[0].percent_span_location==0.:
            x_secs[-1] = [] # remove extra section tag (for clarity)
            segment_0_is_root_flag = True
            adjust = 0 # used for indexing
        else:
            segment_0_is_root_flag = False
            adjust = 1
    else:
        adjust = 1


    # Loop for the number of segments left over
    for i_segs in range(1,n_segments+1):  

        if (wing.Segments[i_segs-1] == wing.Segments[-1]) and (wing.Segments[-1].percent_span_location == 1.):
            break

        # Unpack
        dihedral_i = wing.Segments[i_segs-1].dihedral_outboard / Units.deg
        chord_i    = root_chord*wing.Segments[i_segs-1].root_chord_percent
        try:
            twist_i    = wing.Segments[i_segs].twist / Units.deg
            no_twist_flag = False
        except:
            no_twist_flag = True
        sweep_i    = wing.Segments[i_segs-1].sweeps.quarter_chord / Units.deg
        tc_i       = wing.Segments[i_segs-1].thickness_to_chord

        # Calculate the local span
        if i_segs == n_segments:
            span_i = span*(1 - wing.Segments[i_segs-1].percent_span_location)/np.cos(dihedral_i*Units.deg)
        else:
            span_i = span*(wing.Segments[i_segs].percent_span_location-wing.Segments[i_segs-1].percent_span_location)/np.cos(dihedral_i*Units.deg)                      

        # Insert the new wing section with specified airfoil if available
        if len(wing.Segments[i_segs-1].Airfoil) != 0 or 'airfoil_type' in wing.Segments[i_segs-1].keys():
            vsp.InsertXSec(wing_id,i_segs-1+adjust,airfoil_vsp_types[i_segs-1])
            if len(wing.Segments[i_segs-1].Airfoil) != 0:
                xsecsurf = vsp.GetXSecSurf(wing_id,0)
                xsec = vsp.GetXSec(xsecsurf,i_segs+adjust)
                vsp.ReadFileAirfoil(xsec, wing.Segments[i_segs-1].Airfoil['airfoil'].coordinate_file)                
        else:
            vsp.InsertXSec(wing_id,i_segs-1+adjust,vsp.XS_FOUR_SERIES)

        # Set the parms
        vsp.SetParmVal( wing_id,'Span',x_secs[i_segs+adjust],span_i)
        vsp.SetParmVal( wing_id,'Dihedral',x_secs[i_segs+adjust],dihedral_i)
        vsp.SetParmVal( wing_id,'Sweep',x_secs[i_segs+adjust],sweep_i)
        vsp.SetParmVal( wing_id,'Sweep_Location',x_secs[i_segs+adjust],sweep_loc)      
        vsp.SetParmVal( wing_id,'Root_Chord',x_secs[i_segs+adjust],chord_i)
        if not no_twist_flag:
            vsp.SetParmVal( wing_id,'Twist',x_secs[i_segs+adjust],twist_i)
        vsp.SetParmVal( wing_id,'ThickChord',x_sec_curves[i_segs+adjust],tc_i)

        if adjust and (i_segs == 1):
            vsp.Update()
            vsp.SetParmVal( wing_id,'Twist',x_secs[1],wing.Segments[i_segs-1].twist / Units.deg)

        vsp.Update()

    if (n_segments != 0) and (wing.Segments[-1].percent_span_location == 1.):
        tip_chord = root_chord*wing.Segments[-1].root_chord_percent
        vsp.SetParmVal( wing_id,'Tip_Chord',x_secs[n_segments-1+adjust],tip_chord)
        vsp.SetParmVal( wing_id,'ThickChord',x_sec_curves[n_segments-1+adjust],wing.Segments[-1].thickness_to_chord)
        # twist is set in the normal loop
    else:
        vsp.SetParmVal( wing_id,'Tip_Chord',x_secs[-1-(1-adjust)],tip_chord)
        vsp.SetParmVal( wing_id,'Twist',x_secs[-1-(1-adjust)],tip_twist)
        # a single trapezoidal wing is assumed to have constant thickness to chord
    vsp.Update()
    vsp.SetParmVal(wing_id,'CapUMaxOption','EndCap',2.)
    vsp.SetParmVal(wing_id,'CapUMaxStrength','EndCap',1.)

    vsp.Update() # to fix problems with chords not matching up

    if 'Fuel_Tanks' in wing:
        for tank in wing.Fuel_Tanks:
            write_wing_conformal_fuel_tank(vehicle,wing, wing_id, tank, fuel_tank_set_ind)

    vsp.SetSetFlag(wing_id, OML_set_ind, True)

    return area_tags, wing_id 

## @ingroup Input_Output-OpenVSP
def write_wing_conformal_fuel_tank(vehicle,wing, wing_id,fuel_tank,fuel_tank_set_ind):
    """This writes a conformal fuel tank in a wing.

    Assumptions:
    None

    Source:
    N/A

    Inputs:
    vehicle                                     [-] vehicle data structure
    wing.Segments.*.percent_span_location       [-]
    wing.spans.projected                        [m]
    wind_id                                     <str>
    fuel_tank.
      inward_offset                             [m]
      start_chord_percent                       [-] .1 is 10%
      end_chord_percent                         [-]
      start_span_percent                        [-]
      end_span_percent                          [-]
      fuel_type.density                         [kg/m^3]
    fuel_tank_set_ind                           <int>

    Outputs:
    Operates on the active OpenVSP model, no direct output

    Properties Used:
    N/A
    """        
    # Unpack
    try:
        offset            = fuel_tank.inward_offset
        chord_trim_max    = 1.-fuel_tank.start_chord_percent
        chord_trim_min    = 1.-fuel_tank.end_chord_percent
        span_trim_max     = fuel_tank.end_span_percent
        span_trim_min     = fuel_tank.start_span_percent  
        density           = fuel_tank.fuel_type.density
    except:
        print('Fuel tank does not contain parameters needed for OpenVSP geometry. Tag: '+fuel_tank.tag)
        return

    tank_id = vsp.AddGeom('CONFORMAL',wing_id)
    vsp.SetGeomName(tank_id, fuel_tank.tag)    
    n_segments        = len(wing.Segments.keys())
    if n_segments > 0.:
        seg_span_percents  = np.array([v['percent_span_location'] for (k,v)\
                                       in wing.Segments.iteritems()])
        vsp_segment_breaks = np.linspace(0.,1.,n_segments)
    else:
        seg_span_percents = np.array([0.,1.])
    span = wing.spans.projected

    # Offset
    vsp.SetParmVal(tank_id,'Offset','Design',offset)      

    for key, fuselage in vehicle.fuselages.items():
        width    = fuselage.width
        length   = fuselage.lengths.total
        hmax     = fuselage.heights.maximum
        height1  = fuselage.heights.at_quarter_length
        height2  = fuselage.heights.at_wing_root_quarter_chord 
        height3  = fuselage.heights.at_three_quarters_length
        effdia   = fuselage.effective_diameter
        n_fine   = fuselage.fineness.nose 
        t_fine   = fuselage.fineness.tail  
        w_ac     = wing.aerodynamic_center

        w_origin = vehicle.wings.main_wing.origin
        w_c_4    = vehicle.wings.main_wing.chords.root/4.

        # Figure out the location x location of each section, 3 sections, end of nose, wing origin, and start of tail

        x1 = 0.25
        x2 = (w_origin[0]+w_c_4)/length
        x3 = 0.75

        fuse_id = vsp.AddGeom("FUSELAGE") 
        vsp.SetGeomName(fuse_id, fuselage.tag)
        wing_id[fuselage.tag] = ['fuselages',fuselage.tag]

        # Set the origins:
        x = fuselage.origin[0][0]
        y = fuselage.origin[0][1]
        z = fuselage.origin[0][2]
        vsp.SetParmVal(fuse_id,'X_Location','XForm',x)
        vsp.SetParmVal(fuse_id,'Y_Location','XForm',y)
        vsp.SetParmVal(fuse_id,'Z_Location','XForm',z)
        vsp.SetParmVal(fuse_id,'Abs_Or_Relitive_flag','XForm',vsp.ABS) # misspelling from OpenVSP
        vsp.SetParmVal(fuse_id,'Origin','XForm',0.0)

    # Fuel tank chord bounds
    vsp.SetParmVal(tank_id,'ChordTrimFlag','Design',1.)
    vsp.SetParmVal(tank_id,'ChordTrimMax','Design',chord_trim_max)
    vsp.SetParmVal(tank_id,'ChordTrimMin','Design',chord_trim_min)

    # Fuel tank span bounds
    if n_segments>0:
        span_trim_max = get_vsp_trim_from_SUAVE_trim(seg_span_percents,
                                                     vsp_segment_breaks,  
                                                             span_trim_max)
        span_trim_min = get_vsp_trim_from_SUAVE_trim(seg_span_percents,
                                                     vsp_segment_breaks,
                                                             span_trim_min)
    else:
        pass # no change to span_trim

    vsp.SetParmVal(tank_id,'UTrimFlag','Design',1.)
    vsp.SetParmVal(tank_id,'UTrimMax','Design',span_trim_max)
    vsp.SetParmVal(tank_id,'UTrimMin','Design',span_trim_min)  

    # Set density
    vsp.SetParmVal(tank_id,'Density','Mass_Props',density)  

    # Add to the full fuel tank set
    vsp.SetSetFlag(tank_id, fuel_tank_set_ind, True)

    return 

## @ingroup Input_Output-OpenVSP
def get_vsp_trim_from_SUAVE_trim(seg_span_percents,vsp_segment_breaks,trim):
    """Compute OpenVSP span trim coordinates based on SUAVE coordinates

    Assumptions:
    Wing does not have end caps

    Source:
    N/A

    Inputs:
    seg_span_percents   [-] range of 0 to 1
    vsp_segment_breaks  [-] range of 0 to 1
    trim                [-] range of 0 to 1 (SUAVE value)

    Outputs:
    trim                [-] OpenVSP trim value

    Properties Used:
    N/A
    """      
    # Determine max chord trim correction
    y_seg_ind = next(i for i,per_y in enumerate(seg_span_percents) if per_y > trim)
    segment_percent_of_total_span = seg_span_percents[y_seg_ind] -\
        seg_span_percents[y_seg_ind-1]
    remaining_percent_within_segment = trim - seg_span_percents[y_seg_ind-1]
    percent_of_segment = remaining_percent_within_segment/segment_percent_of_total_span
    trim = vsp_segment_breaks[y_seg_ind-1] + \
        (vsp_segment_breaks[y_seg_ind]-vsp_segment_breaks[y_seg_ind-1])*percent_of_segment  
    return trim


## @ingroup Input_Output-OpenVSP
def convert_sweep(sweep,sweep_loc,new_sweep_loc,AR,taper): 
    """This converts arbitrary sweep into a desired sweep given 
    wing geometry.

    Assumptions:
    None

    Source:
    N/A

    Inputs: 
    sweep               [degrees]
    sweep_loc           [unitless]
    new_sweep_loc       [unitless]
    AR                  [unitless]
    taper               [unitless]

    Outputs:
    quarter chord sweep

    Properties Used:
    N/A
    """   
    sweep_LE = np.arctan(np.tan(sweep)+4*sweep_loc*
                         (1-taper)/(AR*(1+taper))) 

    new_sweep = np.arctan(np.tan(sweep_LE)-4*new_sweep_loc*
                          (1-taper)/(AR*(1+taper))) 

    return new_sweep<|MERGE_RESOLUTION|>--- conflicted
+++ resolved
@@ -108,8 +108,8 @@
 
     # Top level wing parameters
     # Wing origin
-    #scaling           = vsp.GetParmVal(wing_id, 'Scale', 'XForm')  
-    #units_factor      = units_factor*scaling
+    scaling           = vsp.GetParmVal(wing_id, 'Scale', 'XForm')  
+    units_factor      = units_factor*scaling
     wing.origin[0][0] = vsp.GetParmVal(wing_id, 'X_Location', 'XForm') * units_factor 
     wing.origin[0][1] = vsp.GetParmVal(wing_id, 'Y_Location', 'XForm') * units_factor 
     wing.origin[0][2] = vsp.GetParmVal(wing_id, 'Z_Location', 'XForm') * units_factor 
@@ -122,11 +122,7 @@
     if sym_planar == 2. and sym_origin == 1.: #origin at wing, not vehicle
         wing.symmetric = True	
     else:
-<<<<<<< HEAD
         wing.symmetric = False
-=======
-        wing.symmetric = False 
->>>>>>> 5b95437d
 
     #More top level parameters
     total_proj_span      = vsp.GetParmVal(wing_id, 'TotalProjectedSpan', 'WingGeom') * units_factor
@@ -136,9 +132,11 @@
 
     # Check if this is a single segment wing
     xsec_surf_id      = vsp.GetXSecSurf(wing_id, 0)   # This is how VSP stores surfaces.
-    x_sec_1           = vsp.GetXSec(xsec_surf_id, 1) 
-
-    if vsp.GetNumXSec(xsec_surf_id) == 2:
+    x_sec_1           = vsp.GetXSec(xsec_surf_id, 1)
+    x_sec_1_span_parm = vsp.GetXSecParm(x_sec_1,'Span')
+    x_sec_1_span      = vsp.GetParmVal(x_sec_1_span_parm)*(1+wing.symmetric) * units_factor
+
+    if x_sec_1_span == wing.spans.projected:
         single_seg = True
     else:
         single_seg = False
@@ -304,29 +302,29 @@
     wing.twists.root      = vsp.GetParmVal(wing_id, 'Twist', 'XSec_0') * Units.deg
     wing.twists.tip       = vsp.GetParmVal(wing_id, 'Twist', 'XSec_' + str(segment_num-1)) * Units.deg
     
-    ## check if control surface (sub surfaces) are defined 
-    #num_cs = vsp.GetNumSubSurf(wing_id) 
-    #for cs_idx in range(num_cs):
-        #cs_id   = vsp.GetSubSurf(wing_id,cs_idx)
-        #param_names = vsp.GetSubSurfParmIDs(cs_id)  
-        #for p_idx in range(len(param_names)): 
-            #if 'LE_Flag' == vsp.GetParmName(param_names[p_idx]):
-                #LE_flag  = vsp.GetParmVal(param_names[p_idx])   
-            #if 'UStart' == vsp.GetParmName(param_names[p_idx]):
-                #span_fraction_start   = vsp.GetParmVal(param_names[p_idx])
-            #if 'UEnd' == vsp.GetParmName(param_names[p_idx]):
-                #span_fraction_end     = vsp.GetParmVal(param_names[p_idx])
-            #if 'Length_C_Start' == vsp.GetParmName(param_names[p_idx]):
-                #chord_fraction        = vsp.GetParmVal(param_names[p_idx])  
-        #if LE_flag == 1.0:
-            #CS = SUAVE.Components.Wings.Control_Surfaces.Slat()
-        #else:
-            #CS = SUAVE.Components.Wings.Control_Surfaces.Flap()  
-        #CS.tag   = vsp.GetSubSurfName(cs_id)
-        #CS.span_fraction_start = span_fraction_start*3 - 1
-        #CS.span_fraction_end   = span_fraction_end*3 - 1 
-        #CS.chord_fraction      = chord_fraction    
-        #wing.append_control_surface(CS)  
+    # check if control surface (sub surfaces) are defined 
+    num_cs = vsp.GetNumSubSurf(wing_id) 
+    for cs_idx in range(num_cs):
+        cs_id   = vsp.GetSubSurf(wing_id,cs_idx)
+        param_names = vsp.GetSubSurfParmIDs(cs_id)  
+        for p_idx in range(len(param_names)): 
+            if 'LE_Flag' == vsp.GetParmName(param_names[p_idx]):
+                LE_flag  = vsp.GetParmVal(param_names[p_idx])   
+            if 'UStart' == vsp.GetParmName(param_names[p_idx]):
+                span_fraction_start   = vsp.GetParmVal(param_names[p_idx])
+            if 'UEnd' == vsp.GetParmName(param_names[p_idx]):
+                span_fraction_end     = vsp.GetParmVal(param_names[p_idx])
+            if 'Length_C_Start' == vsp.GetParmName(param_names[p_idx]):
+                chord_fraction        = vsp.GetParmVal(param_names[p_idx])  
+        if LE_flag == 1.0:
+            CS = SUAVE.Components.Wings.Control_Surfaces.Slat()
+        else:
+            CS = SUAVE.Components.Wings.Control_Surfaces.Flap()  
+        CS.tag   = vsp.GetSubSurfName(cs_id)
+        CS.span_fraction_start = span_fraction_start*3 - 1
+        CS.span_fraction_end   = span_fraction_end*3 - 1 
+        CS.chord_fraction      = chord_fraction    
+        wing.append_control_surface(CS)  
     return wing
 
 

--- conflicted
+++ resolved
@@ -90,15 +90,9 @@
     n_cw       = settings.number_chordwise_vortices   
     pwm        = settings.propeller_wake_model
     ito        = settings.initial_timestep_offset
-<<<<<<< HEAD
-    wdt        = settings.wake_development_time  
-    Sref       = geometry.reference_area 
-    
-=======
     wdt        = settings.wake_development_time
     Sref       = geometry.reference_area
 
->>>>>>> 04b7bed8
     # define point about which moment coefficient is computed
     if 'main_wing' in geometry.wings:
         c_bar      = geometry.wings['main_wing'].chords.mean_aerodynamic
@@ -147,11 +141,7 @@
    
     # Build the vector
     RHS  ,Vx_ind_total , Vz_ind_total , V_distribution , dt = compute_RHS_matrix(n_sw,n_cw,delta,phi,conditions,geometry,\
-<<<<<<< HEAD
-                                                                                 pwm,ito,wdt ) 
-=======
                                                                                  pwm,ito,wdt )
->>>>>>> 04b7bed8
     
     # Spersonic Vortex Lattice - Validated from NASA CR, page 3 
     locs         = np.where(mach>1)[0]
@@ -222,7 +212,7 @@
     # PRESSURE                                                                      
     # --------------------------------------------------------------------------------------------------------          
     L_ij              = np.multiply((1+u),gamma*Del_Y) 
-    CP                = -L_ij/(0.5*VD.panel_areas)
+    CP                = L_ij/VD.panel_areas  
     
     # --------------------------------------------------------------------------------------------------------
     # MOMENT                                                                        

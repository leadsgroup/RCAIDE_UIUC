--- conflicted
+++ resolved
@@ -12,15 +12,9 @@
 # package imports 
 import numpy as np 
 from SUAVE.Core import Data
-<<<<<<< HEAD
-from SUAVE.Methods.Aerodynamics.Common.Fidelity_Zero.Lift.compute_wing_induced_velocity import compute_wing_induced_velocity
-from SUAVE.Methods.Aerodynamics.Common.Fidelity_Zero.Lift.generate_wing_vortex_distribution     import generate_wing_vortex_distribution
-from SUAVE.Methods.Aerodynamics.Common.Fidelity_Zero.Lift.compute_RHS_matrix              import compute_RHS_matrix 
-=======
 from SUAVE.Methods.Aerodynamics.Common.Fidelity_Zero.Lift.compute_wing_induced_velocity      import compute_wing_induced_velocity
 from SUAVE.Methods.Aerodynamics.Common.Fidelity_Zero.Lift.generate_wing_vortex_distribution  import generate_wing_vortex_distribution
 from SUAVE.Methods.Aerodynamics.Common.Fidelity_Zero.Lift.compute_RHS_matrix                 import compute_RHS_matrix 
->>>>>>> a04502ff
 
 # ----------------------------------------------------------------------
 #  Vortex Lattice
@@ -89,11 +83,12 @@
     N/A
     """ 
    
-    # unpack settings 
+    # unpack settings
     n_sw       = settings.number_spanwise_vortices    
     n_cw       = settings.number_chordwise_vortices   
     pwm        = settings.propeller_wake_model
-    Sref       = geometry.reference_area  
+    Sref       = geometry.reference_area 
+    
 
     # define point about which moment coefficient is computed
     if 'main_wing' in geometry.wings:
@@ -119,99 +114,105 @@
     ones = np.atleast_2d(np.ones_like(aoa)) 
    
     # generate vortex distribution 
-    VD = generate_wing_vortex_distribution(geometry,settings)   
+    VD   = generate_wing_vortex_distribution(geometry,settings)   
     
     # pack vortex distribution 
     geometry.vortex_distribution = VD
     
     # Build induced velocity matrix, C_mn
-    C_mn, DW_mn  = compute_wing_induced_velocity(VD,n_sw,n_cw,aoa,mach)
-    MCM = VD.MCM 
-    
+    C_mn, DW_mn = compute_wing_induced_velocity(VD,n_sw,n_cw,aoa,mach) 
+    MCM         = VD.MCM 
+     
     # Compute flow tangency conditions   
-    inv_root_beta = np.zeros_like(mach)
-    inv_root_beta[mach<1] = 1/np.sqrt(1-mach[mach<1]**2)     
-    inv_root_beta[mach>1] = 1/np.sqrt(mach[mach>1]**2-1)  
-    inv_root_beta = np.atleast_2d(inv_root_beta)
+    inv_root_beta           = np.zeros_like(mach)
+    inv_root_beta[mach<1]   = 1/np.sqrt(1-mach[mach<1]**2)     
+    inv_root_beta[mach>1]   = 1/np.sqrt(mach[mach>1]**2-1)   
+    inv_root_beta           = np.atleast_2d(inv_root_beta)
     
     phi   = np.arctan((VD.ZBC - VD.ZAC)/(VD.YBC - VD.YAC))*ones          # dihedral angle 
     delta = np.arctan((VD.ZC - VD.ZCH)/((VD.XC - VD.XCH)*inv_root_beta)) # mean camber surface angle 
    
     # Build Aerodynamic Influence Coefficient Matrix
-    A = + np.multiply(C_mn[:,:,:,0],np.atleast_3d(np.sin(delta)*np.cos(phi))) \
+    A =   np.multiply(C_mn[:,:,:,0],np.atleast_3d(np.sin(delta)*np.cos(phi))) \
         + np.multiply(C_mn[:,:,:,1],np.atleast_3d(np.cos(delta)*np.sin(phi))) \
-        - np.multiply(C_mn[:,:,:,2],np.atleast_3d(np.cos(phi)*np.cos(delta)))   # valdiated from book eqn 7.42 
-    
-    B = + np.multiply(DW_mn[:,:,:,0],np.atleast_3d(np.sin(delta)*np.cos(phi))) \
-        + np.multiply(DW_mn[:,:,:,1],np.atleast_3d(np.cos(delta)*np.sin(phi))) \
-        - np.multiply(DW_mn[:,:,:,2],np.atleast_3d(np.cos(phi)*np.cos(delta)))   # valdiated from book eqn 7.42     
-   
+        - np.multiply(C_mn[:,:,:,2],np.atleast_3d(np.cos(phi)*np.cos(delta)))   # valdiated from book eqn 7.42  
    
     # Build the vector
     RHS  ,Vx_ind_total , Vz_ind_total , V_distribution , dt = compute_RHS_matrix(n_sw,n_cw,delta,phi,conditions,geometry,\
                                                                                  pwm,initial_timestep_offset,wake_development_time ) 
     
     # Compute vortex strength  
-    n_cp  = VD.n_cp  
-    gamma = np.linalg.solve(A,RHS)
-    gamma_3d = np.repeat(np.atleast_3d(gamma), n_cp ,axis = 2)
-    u = np.sum(C_mn[:,:,:,0]*gamma_3d*MCM[:,:,:,0], axis = 2)  
-    v = np.sum(C_mn[:,:,:,1]*gamma_3d*MCM[:,:,:,1], axis = 2)  
-    w = np.sum(C_mn[:,:,:,2]*gamma_3d*MCM[:,:,:,2], axis = 2)   
+    n_cp     = VD.n_cp  
+    gamma    = np.linalg.solve(A,RHS)
+    gamma_3d = np.repeat(np.atleast_3d(gamma), n_cp ,axis = 2 )
+    u        = np.sum(C_mn[:,:,:,0]*MCM[:,:,:,0]*gamma_3d, axis = 2)  
+    w_ind    = -np.sum(DW_mn[:,:,:,2]*MCM[:,:,:,2]*gamma_3d, axis = 2) 
      
-    w_ind= -np.sum(DW_mn[:,:,:,2]*gamma_3d*MCM[:,:,:,2], axis = 2)   
-    
     # ---------------------------------------------------------------------------------------
     # STEP 10: Compute aerodynamic coefficients 
-    # ---------------------------------------------------------------------------------------  
+    # ------------------ ---------------------------------------------------------------------  
     n_w        = VD.n_w
-    CS         = VD.CS*ones  
-    wing_areas = np.array(VD.wing_areas) 
+    CS         = VD.CS*ones
+    CS_w       = np.array(np.array_split(CS,n_w,axis=1)) 
+    wing_areas = np.array(VD.wing_areas)
     X_M        = np.ones(n_cp)*x_m  *ones
     CL_wing    = np.zeros(n_w)
-    CDi_wing   = np.zeros(n_w)
-    
-    Del_Y = np.abs(VD.YB1 - VD.YA1)*ones 
+    CDi_wing   = np.zeros(n_w) 
+    Del_Y      = np.abs(VD.YB1 - VD.YA1)*ones  
     
     # Use split to divide u, w, gamma, and Del_y into more arrays
-    u_n_w        = np.array(np.array_split(u,n_w,axis=1)) 
-    w_ind_n_w    = np.array(np.array_split(w_ind,n_w,axis=1))
+    u_n_w        = np.array(np.array_split(u,n_w,axis=1))  
     w_ind_n_w_sw = np.array(np.array_split(w_ind,n_w*n_sw,axis=1))    
     gamma_n_w    = np.array(np.array_split(gamma,n_w,axis=1))
     gamma_n_w_sw = np.array(np.array_split(gamma,n_w*n_sw,axis=1))
     Del_Y_n_w    = np.array(np.array_split(Del_Y,n_w,axis=1))
     Del_Y_n_w_sw = np.array(np.array_split(Del_Y,n_w*n_sw,axis=1)) 
     
+    # --------------------------------------------------------------------------------------------------------
+    # LIFT                                                                          
+    # --------------------------------------------------------------------------------------------------------    
     # lift coefficients on each wing   
     machw             = np.tile(mach,len(wing_areas))     
     L_wing            = np.sum(np.multiply(u_n_w+1,(gamma_n_w*Del_Y_n_w)),axis=2).T
     CL_wing           = L_wing/(0.5*wing_areas)
-    CL_wing[machw>1]  = CL_wing[machw>1]*8 # supersonic lift off by a factor of 8 
-    
-    # drag coefficients on each wing  
-    Di_wing           = np.sum(np.multiply(-w_ind_n_w,(gamma_n_w*Del_Y_n_w)),axis=2).T
-    CDi_wing          = Di_wing/(0.5*wing_areas)
-    CDi_wing[machw>1] = CDi_wing[machw>1]*2   # supersonic drag off by a factor of 2 
-    
-    # Calculate each spanwise set of Cls and Cds
-    cl_y        = (2*np.sum(gamma_n_w_sw*Del_Y_n_w_sw,axis=2).T)/CS
-    cdi_y       = np.sum(np.multiply(-w_ind_n_w_sw,(gamma_n_w_sw*Del_Y_n_w_sw)),axis=2).T/CS 
-            
+    CL_wing[machw>1]  = CL_wing[machw>1]*4  # supersonic lift off by a factor of 4 
+    
+    # Calculate spanwise lift 
+    spanwise_Del_y    = Del_Y_n_w_sw[:,:,0]
+    spanwise_Del_y_w  = np.array(np.array_split(Del_Y_n_w_sw[:,:,0].T,n_w,axis = 1))
+    
+    cl_y              = (2*(np.sum(gamma_n_w_sw,axis=2)*spanwise_Del_y).T)/CS
+    cl_y_w            = np.array(np.array_split(cl_y ,n_w,axis=1)) 
+    
     # total lift and lift coefficient
-    L           = np.atleast_2d(np.sum(np.multiply((1+u),gamma*Del_Y),axis=1)).T  
-    CL          = L/(0.5*Sref)   # validated form page 402-404, aerodynamics for engineers 
-    CL[mach>1]  = CL[mach>1]*8   # supersonic lift off by a factor of 8 
-      
-    D           = np.atleast_2d(np.sum(np.multiply(w_ind,gamma*Del_Y),axis=1)).T   
-    CDi         = D/(0.5*Sref) 
-    CDi[mach>1] = CDi[mach>1]*2 # supersonic drag off by a factor of 2 
-    
-    # pressure coefficient
-    L_ij        = np.multiply((1+u),gamma*Del_Y) 
-    CP          = L_ij/VD.panel_areas 
-     
-    # moment coefficient
-    CM          = np.atleast_2d(np.sum(np.multiply((X_M - VD.XCH*ones),Del_Y*gamma),axis=1)/(Sref*c_bar)).T     
+    L                 = np.atleast_2d(np.sum(np.multiply((1+u),gamma*Del_Y),axis=1)).T 
+    CL                = L/(0.5*Sref)   # validated form page 402-404, aerodynamics for engineers
+    CL[mach>1]        = CL[mach>1]*4   # supersonic lift off by a factor of 4  
+    
+    # --------------------------------------------------------------------------------------------------------
+    # DRAG                                                                          
+    # --------------------------------------------------------------------------------------------------------         
+    # drag coefficients on each wing   
+    w_ind_sw_w        = np.array(np.array_split(np.sum(w_ind_n_w_sw,axis = 2).T ,n_w,axis = 1))
+    Di_wing           = np.sum(w_ind_sw_w*spanwise_Del_y_w*cl_y_w*CS_w,axis = 2) 
+    CDi_wing          = Di_wing.T/(wing_areas) 
+    
+    # total drag and drag coefficient 
+    spanwise_w_ind    = np.sum(w_ind_n_w_sw,axis=2).T    
+    D                 = np.sum(spanwise_w_ind*spanwise_Del_y.T*cl_y*CS,axis = 1) 
+    cdi_y             = spanwise_w_ind*spanwise_Del_y.T*cl_y*CS
+    CDi               = np.atleast_2d(D/(Sref)).T 
+    
+    # --------------------------------------------------------------------------------------------------------
+    # PRESSURE                                                                      
+    # --------------------------------------------------------------------------------------------------------          
+    L_ij              = np.multiply((1+u),gamma*Del_Y) 
+    CP                = L_ij/VD.panel_areas  
+    
+    # --------------------------------------------------------------------------------------------------------
+    # MOMENT                                                                        
+    # --------------------------------------------------------------------------------------------------------             
+    CM                = np.atleast_2d(np.sum(np.multiply((X_M - VD.XCH*ones),Del_Y*gamma),axis=1)/(Sref*c_bar)).T     
     
     # delete MCM from VD data structure since it consumes memory
     delattr(VD, 'MCM')   

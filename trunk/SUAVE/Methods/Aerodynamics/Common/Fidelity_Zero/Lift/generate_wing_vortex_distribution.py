## @ingroup Methods-Aerodynamics-Common-Fidelity_Zero-Lift
# generate_wing_vortex_distribution.py
# 
# Created:  May 2018, M. Clarke
#           Apr 2020, M. Clarke

# ----------------------------------------------------------------------
#  Imports
# ----------------------------------------------------------------------

# package imports 
import numpy as np
from SUAVE.Core import  Data
from SUAVE.Methods.Geometry.Two_Dimensional.Cross_Section.Airfoil.import_airfoil_geometry\
     import import_airfoil_geometry

## @ingroup Methods-Aerodynamics-Common-Fidelity_Zero-Lift 
def generate_wing_vortex_distribution(geometry,settings):
    ''' Compute the coordinates of panels, vortices , control points
    and geometry used to build the influence coefficient matrix.
    

    Assumptions: 
    Below is a schematic of the coordinates of an arbitrary panel  
    
    XA1 ____________________________ XB1    
       |                            |
       |        bound vortex        |
    XAH|  ________________________  |XBH
       | |           XCH          | |
       | |                        | |
       | |                        | |     
       | |                        | |
       | |                        | |
       | |           0 <--control | |       
       | |          XC     point  | |  
       | |                        | |
   XA2 |_|________________________|_|XB2
         |                        |     
         |       trailing         |  
         |   <--  vortex   -->    |  
         |         legs           | 
             
    
    Source:  
    None

    Inputs:
    geometry.wings                                [Unitless]  
       
    Outputs:                                   
    VD - vehicle vortex distribution              [Unitless] 

    Properties Used:
    N/A 
         
    '''
    # ---------------------------------------------------------------------------------------
    # STEP 1: Define empty vectors for coordinates of panes, control points and bound vortices
    # ---------------------------------------------------------------------------------------
    VD = Data()

    VD.XAH    = np.empty(shape=[0,1])
    VD.YAH    = np.empty(shape=[0,1])
    VD.ZAH    = np.empty(shape=[0,1])
    VD.XBH    = np.empty(shape=[0,1])
    VD.YBH    = np.empty(shape=[0,1])
    VD.ZBH    = np.empty(shape=[0,1])
    VD.XCH    = np.empty(shape=[0,1])
    VD.YCH    = np.empty(shape=[0,1])
    VD.ZCH    = np.empty(shape=[0,1])     
    VD.XA1    = np.empty(shape=[0,1])
    VD.YA1    = np.empty(shape=[0,1])  
    VD.ZA1    = np.empty(shape=[0,1])
    VD.XA2    = np.empty(shape=[0,1])
    VD.YA2    = np.empty(shape=[0,1])    
    VD.ZA2    = np.empty(shape=[0,1])    
    VD.XB1    = np.empty(shape=[0,1])
    VD.YB1    = np.empty(shape=[0,1])  
    VD.ZB1    = np.empty(shape=[0,1])
    VD.XB2    = np.empty(shape=[0,1])
    VD.YB2    = np.empty(shape=[0,1])    
    VD.ZB2    = np.empty(shape=[0,1])     
    VD.XAC    = np.empty(shape=[0,1])
    VD.YAC    = np.empty(shape=[0,1])
    VD.ZAC    = np.empty(shape=[0,1]) 
    VD.XBC    = np.empty(shape=[0,1])
    VD.YBC    = np.empty(shape=[0,1])
    VD.ZBC    = np.empty(shape=[0,1]) 
    VD.XA_TE  = np.empty(shape=[0,1])
    VD.YA_TE  = np.empty(shape=[0,1])
    VD.ZA_TE  = np.empty(shape=[0,1]) 
    VD.XB_TE  = np.empty(shape=[0,1])
    VD.YB_TE  = np.empty(shape=[0,1])
    VD.ZB_TE  = np.empty(shape=[0,1])  
    VD.XC     = np.empty(shape=[0,1])
    VD.YC     = np.empty(shape=[0,1])
    VD.ZC     = np.empty(shape=[0,1])    
    VD.FUS_XC = np.empty(shape=[0,1])
    VD.FUS_YC = np.empty(shape=[0,1])
    VD.FUS_ZC = np.empty(shape=[0,1])      
    VD.CS     = np.empty(shape=[0,1]) 
    VD.X      = np.empty(shape=[0,1])
    VD.Y      = np.empty(shape=[0,1])
    VD.Z      = np.empty(shape=[0,1])
    VD.Y_SW   = np.empty(shape=[0,1])
    n_sw = settings.number_spanwise_vortices 
    n_cw = settings.number_chordwise_vortices     

    # ---------------------------------------------------------------------------------------
    # STEP 2: Unpack aircraft wing geometry 
    # ---------------------------------------------------------------------------------------    
    n_w        = 0  # instantiate the number of wings counter  
    n_cp       = 0  # instantiate number of bound vortices counter     
    wing_areas = [] # instantiate wing areas  
    
    for wing in geometry.wings:
        # get geometry of wing  
        span          = wing.spans.projected
        root_chord    = wing.chords.root
        tip_chord     = wing.chords.tip
        sweep_qc      = wing.sweeps.quarter_chord
        sweep_le      = wing.sweeps.leading_edge 
        twist_rc      = wing.twists.root
        twist_tc      = wing.twists.tip
        dihedral      = wing.dihedral
        sym_para      = wing.symmetric 
        vertical_wing = wing.vertical
        wing_origin   = wing.origin[0] 
        
        # determine if vehicle has symmetry 
        if sym_para is True :
            span = span/2
        
        # discretize wing using cosine spacing
        n               = np.linspace(n_sw+1,0,n_sw+1)         # vectorize
        thetan          = n*(np.pi/2)/(n_sw+1)                 # angular stations
        y_coordinates   = span*np.cos(thetan)                  # y locations based on the angular spacing
        
        # create empty vectors for coordinates 
        xah   = np.zeros(n_cw*n_sw)
        yah   = np.zeros(n_cw*n_sw)
        zah   = np.zeros(n_cw*n_sw)
        xbh   = np.zeros(n_cw*n_sw)
        ybh   = np.zeros(n_cw*n_sw)
        zbh   = np.zeros(n_cw*n_sw)    
        xch   = np.zeros(n_cw*n_sw)
        ych   = np.zeros(n_cw*n_sw)
        zch   = np.zeros(n_cw*n_sw)    
        xa1   = np.zeros(n_cw*n_sw)
        ya1   = np.zeros(n_cw*n_sw)
        za1   = np.zeros(n_cw*n_sw)
        xa2   = np.zeros(n_cw*n_sw)
        ya2   = np.zeros(n_cw*n_sw)
        za2   = np.zeros(n_cw*n_sw)    
        xb1   = np.zeros(n_cw*n_sw)
        yb1   = np.zeros(n_cw*n_sw)
        zb1   = np.zeros(n_cw*n_sw)
        xb2   = np.zeros(n_cw*n_sw) 
        yb2   = np.zeros(n_cw*n_sw) 
        zb2   = np.zeros(n_cw*n_sw)    
        xac   = np.zeros(n_cw*n_sw)
        yac   = np.zeros(n_cw*n_sw)
        zac   = np.zeros(n_cw*n_sw)    
        xbc   = np.zeros(n_cw*n_sw)
        ybc   = np.zeros(n_cw*n_sw)
        zbc   = np.zeros(n_cw*n_sw)    
        xa_te = np.zeros(n_cw*n_sw)
        ya_te = np.zeros(n_cw*n_sw)
        za_te = np.zeros(n_cw*n_sw)    
        xb_te = np.zeros(n_cw*n_sw)
        yb_te = np.zeros(n_cw*n_sw)
        zb_te = np.zeros(n_cw*n_sw)  
        xc    = np.zeros(n_cw*n_sw) 
        yc    = np.zeros(n_cw*n_sw) 
        zc    = np.zeros(n_cw*n_sw) 
        x     = np.zeros((n_cw+1)*(n_sw+1)) 
        y     = np.zeros((n_cw+1)*(n_sw+1)) 
        z     = np.zeros((n_cw+1)*(n_sw+1))         
        cs_w  = np.zeros(n_sw)

        # ---------------------------------------------------------------------------------------
        # STEP 3: Determine if wing segments are defined  
        # ---------------------------------------------------------------------------------------
        n_segments           = len(wing.Segments.keys())
        if n_segments>0:            
            # ---------------------------------------------------------------------------------------
            # STEP 4A: Discretizing the wing sections into panels
            # ---------------------------------------------------------------------------------------
            segment_chord          = np.zeros(n_segments)
            segment_twist          = np.zeros(n_segments)
            segment_sweep          = np.zeros(n_segments)
            segment_span           = np.zeros(n_segments)
            segment_area           = np.zeros(n_segments)
            segment_dihedral       = np.zeros(n_segments)
            segment_x_coord        = [] 
            segment_camber         = []
            segment_chord_x_offset = np.zeros(n_segments)
            segment_chord_z_offset = np.zeros(n_segments)
            section_stations       = np.zeros(n_segments) 

            # ---------------------------------------------------------------------------------------
            # STEP 5A: Obtain sweep, chord, dihedral and twist at the beginning/end of each segment.
            #          If applicable, append airfoil section VD and flap/aileron deflection angles.
            # --------------------------------------------------------------------------------------- 
            for i_seg in range(n_segments):   
                segment_chord[i_seg]    = wing.Segments[i_seg].root_chord_percent*root_chord
                segment_twist[i_seg]    = wing.Segments[i_seg].twist
                section_stations[i_seg] = wing.Segments[i_seg].percent_span_location*span  
                segment_dihedral[i_seg] = wing.Segments[i_seg].dihedral_outboard                    

                # change to leading edge sweep, if quarter chord sweep givent, convert to leading edge sweep 
                if (i_seg == n_segments-1):
                    segment_sweep[i_seg] = 0                                  
                else: 
                    if wing.Segments[i_seg].sweeps.leading_edge != None:
                        segment_sweep[i_seg] = wing.Segments[i_seg].sweeps.leading_edge
                    else:                                                                 
                        sweep_quarter_chord  = wing.Segments[i_seg].sweeps.quarter_chord
                        cf       = 0.25                          
                        seg_root_chord       = root_chord*wing.Segments[i_seg].root_chord_percent
                        seg_tip_chord        = root_chord*wing.Segments[i_seg+1].root_chord_percent
                        seg_span             = span*(wing.Segments[i_seg+1].percent_span_location - wing.Segments[i_seg].percent_span_location )
                        segment_sweep[i_seg] = np.arctan(((seg_root_chord*cf) + (np.tan(sweep_quarter_chord)*seg_span - cf*seg_tip_chord)) /seg_span)  

                if i_seg == 0:
                    segment_span[i_seg]           = 0.0
                    segment_chord_x_offset[i_seg] = 0.0  
                    segment_chord_z_offset[i_seg] = 0.0       
                else:
                    segment_span[i_seg]           = wing.Segments[i_seg].percent_span_location*span - wing.Segments[i_seg-1].percent_span_location*span
                    segment_chord_x_offset[i_seg] = segment_chord_x_offset[i_seg-1] + segment_span[i_seg]*np.tan(segment_sweep[i_seg-1])
                    segment_chord_z_offset[i_seg] = segment_chord_z_offset[i_seg-1] + segment_span[i_seg]*np.tan(segment_dihedral[i_seg-1])
                    segment_area[i_seg]           = 0.5*(root_chord*wing.Segments[i_seg-1].root_chord_percent + root_chord*wing.Segments[i_seg].root_chord_percent)*segment_span[i_seg]

                # Get airfoil section VD  
                if wing.Segments[i_seg].Airfoil: 
                    airfoil_data = import_airfoil_geometry([wing.Segments[i_seg].Airfoil.airfoil.coordinate_file])    
                    segment_camber.append(airfoil_data.camber_coordinates[0])
                    segment_x_coord.append(airfoil_data.x_lower_surface[0]) 
                else:
                    segment_camber.append(np.zeros(30))              
                    segment_x_coord.append(np.linspace(0,1,30)) 

                # ** TO DO ** Get flap/aileron locations and deflection

            wing_areas.append(np.sum(segment_area[:]))
            if sym_para is True :
                wing_areas.append(np.sum(segment_area[:]))            

            #Shift spanwise vortices onto section breaks  
            for i_seg in range(n_segments):
                idx =  (np.abs(y_coordinates-section_stations[i_seg])).argmin()
                y_coordinates[idx] = section_stations[i_seg] 
                
            # ---------------------------------------------------------------------------------------
            # STEP 6A: Define coordinates of panels horseshoe vortices and control points 
            # --------------------------------------------------------------------------------------- 
            y_a   = y_coordinates[:-1] 
            y_b   = y_coordinates[1:]             
            del_y = y_coordinates[1:] - y_coordinates[:-1]           
            i_seg = 0           
            for idx_y in range(n_sw):
                # define coordinates of horseshoe vortices and control points
                idx_x = np.arange(n_cw) 
                eta_a = (y_a[idx_y] - section_stations[i_seg])  
                eta_b = (y_b[idx_y] - section_stations[i_seg]) 
                eta   = (y_b[idx_y] - del_y[idx_y]/2 - section_stations[i_seg]) 

                segment_chord_ratio = (segment_chord[i_seg+1] - segment_chord[i_seg])/segment_span[i_seg+1]
                segment_twist_ratio = (segment_twist[i_seg+1] - segment_twist[i_seg])/segment_span[i_seg+1]

                wing_chord_section_a  = segment_chord[i_seg] + (eta_a*segment_chord_ratio) 
                wing_chord_section_b  = segment_chord[i_seg] + (eta_b*segment_chord_ratio)
                wing_chord_section    = segment_chord[i_seg] + (eta*segment_chord_ratio)

                delta_x_a = wing_chord_section_a/n_cw  
                delta_x_b = wing_chord_section_b/n_cw      
                delta_x   = wing_chord_section/n_cw                                       

                xi_a1 = segment_chord_x_offset[i_seg] + eta_a*np.tan(segment_sweep[i_seg]) + delta_x_a*idx_x                  # x coordinate of top left corner of panel
                xi_ah = segment_chord_x_offset[i_seg] + eta_a*np.tan(segment_sweep[i_seg]) + delta_x_a*idx_x + delta_x_a*0.25 # x coordinate of left corner of panel
                xi_a2 = segment_chord_x_offset[i_seg] + eta_a*np.tan(segment_sweep[i_seg]) + delta_x_a*idx_x + delta_x_a      # x coordinate of bottom left corner of bound vortex 
                xi_ac = segment_chord_x_offset[i_seg] + eta_a*np.tan(segment_sweep[i_seg]) + delta_x_a*idx_x + delta_x_a*0.75 # x coordinate of bottom left corner of control point vortex  
                xi_b1 = segment_chord_x_offset[i_seg] + eta_b*np.tan(segment_sweep[i_seg]) + delta_x_b*idx_x                  # x coordinate of top right corner of panel      
                xi_bh = segment_chord_x_offset[i_seg] + eta_b*np.tan(segment_sweep[i_seg]) + delta_x_b*idx_x + delta_x_b*0.25 # x coordinate of right corner of bound vortex         
                xi_b2 = segment_chord_x_offset[i_seg] + eta_b*np.tan(segment_sweep[i_seg]) + delta_x_b*idx_x + delta_x_b      # x coordinate of bottom right corner of panel
                xi_bc = segment_chord_x_offset[i_seg] + eta_b*np.tan(segment_sweep[i_seg]) + delta_x_b*idx_x + delta_x_b*0.75 # x coordinate of bottom right corner of control point vortex         
                xi_c  = segment_chord_x_offset[i_seg] + eta *np.tan(segment_sweep[i_seg])  + delta_x  *idx_x + delta_x*0.75   # x coordinate three-quarter chord control point for each panel
                xi_ch = segment_chord_x_offset[i_seg] + eta *np.tan(segment_sweep[i_seg])  + delta_x  *idx_x + delta_x*0.25   # x coordinate center of bound vortex of each panel 

                # adjustment of coordinates for camber
                section_camber_a  = segment_camber[i_seg]*wing_chord_section_a  
                section_camber_b  = segment_camber[i_seg]*wing_chord_section_b  
                section_camber_c    = segment_camber[i_seg]*wing_chord_section                
                section_x_coord_a = segment_x_coord[i_seg]*wing_chord_section_a
                section_x_coord_b = segment_x_coord[i_seg]*wing_chord_section_b
                section_x_coord   = segment_x_coord[i_seg]*wing_chord_section

                z_c_a1 = np.interp((idx_x    *delta_x_a)                  ,section_x_coord_a,section_camber_a) 
                z_c_ah = np.interp((idx_x    *delta_x_a + delta_x_a*0.25) ,section_x_coord_a,section_camber_a)
                z_c_a2 = np.interp(((idx_x+1)*delta_x_a)                  ,section_x_coord_a,section_camber_a) 
                z_c_ac = np.interp((idx_x    *delta_x_a + delta_x_a*0.75) ,section_x_coord_a,section_camber_a) 
                z_c_b1 = np.interp((idx_x    *delta_x_b)                  ,section_x_coord_b,section_camber_b)   
                z_c_bh = np.interp((idx_x    *delta_x_b + delta_x_b*0.25) ,section_x_coord_b,section_camber_b) 
                z_c_b2 = np.interp(((idx_x+1)*delta_x_b)                  ,section_x_coord_b,section_camber_b) 
                z_c_bc = np.interp((idx_x    *delta_x_b + delta_x_b*0.75) ,section_x_coord_b,section_camber_b) 
                z_c    = np.interp((idx_x    *delta_x   + delta_x  *0.75) ,section_x_coord,section_camber_c) 
                z_c_ch = np.interp((idx_x    *delta_x   + delta_x  *0.25) ,section_x_coord,section_camber_c) 

                zeta_a1 = segment_chord_z_offset[i_seg] + eta_a*np.tan(segment_dihedral[i_seg])  + z_c_a1  # z coordinate of top left corner of panel
                zeta_ah = segment_chord_z_offset[i_seg] + eta_a*np.tan(segment_dihedral[i_seg])  + z_c_ah  # z coordinate of left corner of bound vortex  
                zeta_a2 = segment_chord_z_offset[i_seg] + eta_a*np.tan(segment_dihedral[i_seg])  + z_c_a2  # z coordinate of bottom left corner of panel
                zeta_ac = segment_chord_z_offset[i_seg] + eta_a*np.tan(segment_dihedral[i_seg])  + z_c_ac  # z coordinate of bottom left corner of panel of control point
                zeta_bc = segment_chord_z_offset[i_seg] + eta_b*np.tan(segment_dihedral[i_seg])  + z_c_bc  # z coordinate of top right corner of panel of control point                          
                zeta_b1 = segment_chord_z_offset[i_seg] + eta_b*np.tan(segment_dihedral[i_seg])  + z_c_b1  # z coordinate of top right corner of panel  
                zeta_bh = segment_chord_z_offset[i_seg] + eta_b*np.tan(segment_dihedral[i_seg])  + z_c_bh  # z coordinate of right corner of bound vortex        
                zeta_b2 = segment_chord_z_offset[i_seg] + eta_b*np.tan(segment_dihedral[i_seg])  + z_c_b2  # z coordinate of bottom right corner of panel                 
                zeta    = segment_chord_z_offset[i_seg] + eta*np.tan(segment_dihedral[i_seg])    + z_c     # z coordinate three-quarter chord control point for each panel
                zeta_ch = segment_chord_z_offset[i_seg] + eta*np.tan(segment_dihedral[i_seg])    + z_c_ch  # z coordinate center of bound vortex on each panel

                # adjustment of coordinates for twist  
                xi_LE_a = segment_chord_x_offset[i_seg] + eta_a*np.tan(segment_sweep[i_seg])               # x location of leading edge left corner of wing
                xi_LE_b = segment_chord_x_offset[i_seg] + eta_b*np.tan(segment_sweep[i_seg])               # x location of leading edge right of wing
                xi_LE   = segment_chord_x_offset[i_seg] + eta*np.tan(segment_sweep[i_seg])                 # x location of leading edge center of wing

                zeta_LE_a = segment_chord_z_offset[i_seg] + eta_a*np.tan(segment_dihedral[i_seg])          # z location of leading edge left corner of wing
                zeta_LE_b = segment_chord_z_offset[i_seg] + eta_b*np.tan(segment_dihedral[i_seg])          # z location of leading edge right of wing
                zeta_LE   = segment_chord_z_offset[i_seg] + eta*np.tan(segment_dihedral[i_seg])            # z location of leading edge center of wing

                # determine section twist
                section_twist_a = segment_twist[i_seg] + (eta_a * segment_twist_ratio)                     # twist at left side of panel
                section_twist_b = segment_twist[i_seg] + (eta_b * segment_twist_ratio)                     # twist at right side of panel
                section_twist   = segment_twist[i_seg] + (eta* segment_twist_ratio)                        # twist at center local chord 

                xi_prime_a1  = xi_LE_a + np.cos(section_twist_a)*(xi_a1-xi_LE_a) + np.sin(section_twist_a)*(zeta_a1-zeta_LE_a)   # x coordinate transformation of top left corner
                xi_prime_ah  = xi_LE_a + np.cos(section_twist_a)*(xi_ah-xi_LE_a) + np.sin(section_twist_a)*(zeta_ah-zeta_LE_a)   # x coordinate transformation of bottom left corner
                xi_prime_a2  = xi_LE_a + np.cos(section_twist_a)*(xi_a2-xi_LE_a) + np.sin(section_twist_a)*(zeta_a2-zeta_LE_a)   # x coordinate transformation of bottom left corner
                xi_prime_ac  = xi_LE_a + np.cos(section_twist_a)*(xi_ac-xi_LE_a) + np.sin(section_twist_a)*(zeta_a2-zeta_LE_a)   # x coordinate transformation of bottom left corner of control point
                xi_prime_bc  = xi_LE_b + np.cos(section_twist_b)*(xi_bc-xi_LE_b) + np.sin(section_twist_b)*(zeta_b1-zeta_LE_b)   # x coordinate transformation of top right corner of control point                         
                xi_prime_b1  = xi_LE_b + np.cos(section_twist_b)*(xi_b1-xi_LE_b) + np.sin(section_twist_b)*(zeta_b1-zeta_LE_b)   # x coordinate transformation of top right corner 
                xi_prime_bh  = xi_LE_b + np.cos(section_twist_b)*(xi_bh-xi_LE_b) + np.sin(section_twist_b)*(zeta_bh-zeta_LE_b)   # x coordinate transformation of top right corner 
                xi_prime_b2  = xi_LE_b + np.cos(section_twist_b)*(xi_b2-xi_LE_b) + np.sin(section_twist_b)*(zeta_b2-zeta_LE_b)   # x coordinate transformation of botton right corner 
                xi_prime     = xi_LE   + np.cos(section_twist)  *(xi_c-xi_LE)    + np.sin(section_twist)*(zeta-zeta_LE)          # x coordinate transformation of control point
                xi_prime_ch  = xi_LE   + np.cos(section_twist)  *(xi_ch-xi_LE)   + np.sin(section_twist)*(zeta_ch-zeta_LE)       # x coordinate transformation of center of horeshoe vortex 

                zeta_prime_a1  = zeta_LE_a - np.sin(section_twist_a)*(xi_a1-xi_LE_a) + np.cos(section_twist_a)*(zeta_a1-zeta_LE_a) # z coordinate transformation of top left corner
                zeta_prime_ah  = zeta_LE_a - np.sin(section_twist_a)*(xi_ah-xi_LE_a) + np.cos(section_twist_a)*(zeta_ah-zeta_LE_a) # z coordinate transformation of bottom left corner
                zeta_prime_a2  = zeta_LE_a - np.sin(section_twist_a)*(xi_a2-xi_LE_a) + np.cos(section_twist_a)*(zeta_a2-zeta_LE_a) # z coordinate transformation of bottom left corner
                zeta_prime_ac  = zeta_LE_a - np.sin(section_twist_a)*(xi_ac-xi_LE_a) + np.cos(section_twist_a)*(zeta_ac-zeta_LE_a) # z coordinate transformation of bottom left corner
                zeta_prime_bc  = zeta_LE_b - np.sin(section_twist_b)*(xi_bc-xi_LE_b) + np.cos(section_twist_b)*(zeta_bc-zeta_LE_b) # z coordinate transformation of top right corner                         
                zeta_prime_b1  = zeta_LE_b - np.sin(section_twist_b)*(xi_b1-xi_LE_b) + np.cos(section_twist_b)*(zeta_b1-zeta_LE_b) # z coordinate transformation of top right corner 
                zeta_prime_bh  = zeta_LE_b - np.sin(section_twist_b)*(xi_bh-xi_LE_b) + np.cos(section_twist_b)*(zeta_bh-zeta_LE_b) # z coordinate transformation of top right corner 
                zeta_prime_b2  = zeta_LE_b - np.sin(section_twist_b)*(xi_b2-xi_LE_b) + np.cos(section_twist_b)*(zeta_b2-zeta_LE_b) # z coordinate transformation of botton right corner 
                zeta_prime     = zeta_LE   - np.sin(section_twist)*(xi_c-xi_LE)      + np.cos(-section_twist)*(zeta-zeta_LE)            # z coordinate transformation of control point
                zeta_prime_ch  = zeta_LE   - np.sin(section_twist)*(xi_ch-xi_LE)     + np.cos(-section_twist)*(zeta_ch-zeta_LE)            # z coordinate transformation of center of horseshoe

                # ** TO DO ** Get flap/aileron locations and deflection
                # store coordinates of panels, horseshoeces vortices and control points relative to wing root 
                if vertical_wing:
                    xa1[idx_y*n_cw:(idx_y+1)*n_cw] = xi_prime_a1 
                    za1[idx_y*n_cw:(idx_y+1)*n_cw] = np.ones(n_cw)*y_a[idx_y]
                    ya1[idx_y*n_cw:(idx_y+1)*n_cw] = zeta_prime_a1
                    xa2[idx_y*n_cw:(idx_y+1)*n_cw] = xi_prime_a2
                    za2[idx_y*n_cw:(idx_y+1)*n_cw] = np.ones(n_cw)*y_a[idx_y]
                    ya2[idx_y*n_cw:(idx_y+1)*n_cw] = zeta_prime_a2

                    xb1[idx_y*n_cw:(idx_y+1)*n_cw] = xi_prime_b1 
                    zb1[idx_y*n_cw:(idx_y+1)*n_cw] = np.ones(n_cw)*y_b[idx_y]
                    yb1[idx_y*n_cw:(idx_y+1)*n_cw] = zeta_prime_b1
                    xb2[idx_y*n_cw:(idx_y+1)*n_cw] = xi_prime_b2 
                    zb2[idx_y*n_cw:(idx_y+1)*n_cw] = np.ones(n_cw)*y_b[idx_y]                        
                    yb2[idx_y*n_cw:(idx_y+1)*n_cw] = zeta_prime_b2 

                    xah[idx_y*n_cw:(idx_y+1)*n_cw] = xi_prime_ah
                    zah[idx_y*n_cw:(idx_y+1)*n_cw] = np.ones(n_cw)*y_a[idx_y]
                    yah[idx_y*n_cw:(idx_y+1)*n_cw] = zeta_prime_ah                    
                    xbh[idx_y*n_cw:(idx_y+1)*n_cw] = xi_prime_bh 
                    zbh[idx_y*n_cw:(idx_y+1)*n_cw] = np.ones(n_cw)*y_b[idx_y]
                    ybh[idx_y*n_cw:(idx_y+1)*n_cw] = zeta_prime_bh

                    xch[idx_y*n_cw:(idx_y+1)*n_cw] = xi_prime_ch
                    zch[idx_y*n_cw:(idx_y+1)*n_cw] = np.ones(n_cw)*(y_b[idx_y] - del_y[idx_y]/2)                   
                    ych[idx_y*n_cw:(idx_y+1)*n_cw] = zeta_prime_ch

                    xc [idx_y*n_cw:(idx_y+1)*n_cw] = xi_prime 
                    zc [idx_y*n_cw:(idx_y+1)*n_cw] = np.ones(n_cw)*(y_b[idx_y] - del_y[idx_y]/2) 
                    yc [idx_y*n_cw:(idx_y+1)*n_cw] = zeta_prime 

                    xac[idx_y*n_cw:(idx_y+1)*n_cw] = xi_prime_ac 
                    zac[idx_y*n_cw:(idx_y+1)*n_cw] = np.ones(n_cw)*y_a[idx_y]
                    yac[idx_y*n_cw:(idx_y+1)*n_cw] = zeta_prime_ac
                    xbc[idx_y*n_cw:(idx_y+1)*n_cw] = xi_prime_bc
                    zbc[idx_y*n_cw:(idx_y+1)*n_cw] = np.ones(n_cw)*y_b[idx_y]                            
                    ybc[idx_y*n_cw:(idx_y+1)*n_cw] = zeta_prime_bc
                    x[idx_y*(n_cw+1):(idx_y+1)*(n_cw+1)] = np.concatenate([xi_prime_a1,np.array([xi_prime_a2[-1]])])
                    z[idx_y*(n_cw+1):(idx_y+1)*(n_cw+1)] = np.ones(n_cw+1)*y_a[idx_y] 
                    y[idx_y*(n_cw+1):(idx_y+1)*(n_cw+1)] = np.concatenate([zeta_prime_a1,np.array([zeta_prime_a2[-1]])])

                else:     
                    xa1[idx_y*n_cw:(idx_y+1)*n_cw] = xi_prime_a1 
                    ya1[idx_y*n_cw:(idx_y+1)*n_cw] = np.ones(n_cw)*y_a[idx_y]
                    za1[idx_y*n_cw:(idx_y+1)*n_cw] = zeta_prime_a1
                    xa2[idx_y*n_cw:(idx_y+1)*n_cw] = xi_prime_a2
                    ya2[idx_y*n_cw:(idx_y+1)*n_cw] = np.ones(n_cw)*y_a[idx_y]
                    za2[idx_y*n_cw:(idx_y+1)*n_cw] = zeta_prime_a2

                    xb1[idx_y*n_cw:(idx_y+1)*n_cw] = xi_prime_b1 
                    yb1[idx_y*n_cw:(idx_y+1)*n_cw] = np.ones(n_cw)*y_b[idx_y]
                    zb1[idx_y*n_cw:(idx_y+1)*n_cw] = zeta_prime_b1
                    yb2[idx_y*n_cw:(idx_y+1)*n_cw] = np.ones(n_cw)*y_b[idx_y]
                    xb2[idx_y*n_cw:(idx_y+1)*n_cw] = xi_prime_b2 
                    zb2[idx_y*n_cw:(idx_y+1)*n_cw] = zeta_prime_b2 

                    xah[idx_y*n_cw:(idx_y+1)*n_cw] = xi_prime_ah
                    yah[idx_y*n_cw:(idx_y+1)*n_cw] = np.ones(n_cw)*y_a[idx_y]
                    zah[idx_y*n_cw:(idx_y+1)*n_cw] = zeta_prime_ah                    
                    xbh[idx_y*n_cw:(idx_y+1)*n_cw] = xi_prime_bh 
                    ybh[idx_y*n_cw:(idx_y+1)*n_cw] = np.ones(n_cw)*y_b[idx_y]
                    zbh[idx_y*n_cw:(idx_y+1)*n_cw] = zeta_prime_bh

                    xch[idx_y*n_cw:(idx_y+1)*n_cw] = xi_prime_ch
                    ych[idx_y*n_cw:(idx_y+1)*n_cw] = np.ones(n_cw)*(y_b[idx_y] - del_y[idx_y]/2)                    
                    zch[idx_y*n_cw:(idx_y+1)*n_cw] = zeta_prime_ch

                    xc [idx_y*n_cw:(idx_y+1)*n_cw] = xi_prime 
                    yc [idx_y*n_cw:(idx_y+1)*n_cw] = np.ones(n_cw)*(y_b[idx_y] - del_y[idx_y]/2)
                    zc [idx_y*n_cw:(idx_y+1)*n_cw] = zeta_prime 

                    xac[idx_y*n_cw:(idx_y+1)*n_cw] = xi_prime_ac 
                    yac[idx_y*n_cw:(idx_y+1)*n_cw] = np.ones(n_cw)*y_a[idx_y]
                    zac[idx_y*n_cw:(idx_y+1)*n_cw] = zeta_prime_ac
                    xbc[idx_y*n_cw:(idx_y+1)*n_cw] = xi_prime_bc
                    ybc[idx_y*n_cw:(idx_y+1)*n_cw] = np.ones(n_cw)*y_b[idx_y]                            
                    zbc[idx_y*n_cw:(idx_y+1)*n_cw] = zeta_prime_bc   
                    x[idx_y*(n_cw+1):(idx_y+1)*(n_cw+1)] = np.concatenate([xi_prime_a1,np.array([xi_prime_a2[-1]])])
                    y[idx_y*(n_cw+1):(idx_y+1)*(n_cw+1)] = np.ones(n_cw+1)*y_a[idx_y] 
                    z[idx_y*(n_cw+1):(idx_y+1)*(n_cw+1)] = np.concatenate([zeta_prime_a1,np.array([zeta_prime_a2[-1]])])                   

                idx += 1

                cs_w[idx_y] = wing_chord_section       

                if y_b[idx_y] == section_stations[i_seg+1]: 
                    i_seg += 1      

            if vertical_wing:    
                x[-(n_cw+1):] = np.concatenate([xi_prime_b1,np.array([xi_prime_b2[-1]])])
                z[-(n_cw+1):] = np.ones(n_cw+1)*y_b[idx_y] 
                y[-(n_cw+1):] = np.concatenate([zeta_prime_b1,np.array([zeta_prime_b2[-1]])])
            else:    
                x[-(n_cw+1):] = np.concatenate([xi_prime_b1,np.array([xi_prime_b2[-1]])])
                y[-(n_cw+1):] = np.ones(n_cw+1)*y_b[idx_y] 
                z[-(n_cw+1):] = np.concatenate([zeta_prime_b1,np.array([zeta_prime_b2[-1]])])                

        else:   # when no segments are defined on wing  
            # ---------------------------------------------------------------------------------------
            # STEP 6B: Define coordinates of panels horseshoe vortices and control points 
            # ---------------------------------------------------------------------------------------
            y_a   = y_coordinates[:-1] 
            y_b   = y_coordinates[1:] 
            
            if sweep_le != None:
                sweep = sweep_le
            else:                                                                
                cf    = 0.25                          
                sweep = np.arctan(((root_chord*cf) + (np.tan(sweep_qc)*span - cf*tip_chord)) /span)  
           
            wing_chord_ratio = (tip_chord-root_chord)/span
            wing_twist_ratio = (twist_tc-twist_rc)/span                    
            wing_areas.append(0.5*(root_chord+tip_chord)*span) 
            if sym_para is True :
                wing_areas.append(0.5*(root_chord+tip_chord)*span)   

            # Get airfoil section VD  
            if wing.Airfoil: 
                airfoil_data = import_airfoil_geometry(wing.Airfoil.airfoil.coordinate_file)    
                wing_camber  = airfoil_data.camber_coordinates
                wing_x_coord = airfoil_data.x_lower_surface
            else:
                wing_camber  = np.zeros(30) # dimension of Selig airfoil VD file
                wing_x_coord = np.linspace(0,1,30)

            delta_y = y_b - y_a
            for idx_y in range(n_sw):  
                idx_x = np.arange(n_cw) 
                eta_a = (y_a[idx_y])  
                eta_b = (y_b[idx_y]) 
                eta   = (y_b[idx_y] - delta_y[idx_y]/2) 
                
                # get spanwise discretization points
                wing_chord_section_a  = root_chord + (eta_a*wing_chord_ratio) 
                wing_chord_section_b  = root_chord + (eta_b*wing_chord_ratio)
                wing_chord_section    = root_chord + (eta*wing_chord_ratio)
                
                # get chordwise discretization points
                delta_x_a = wing_chord_section_a/n_cw   
                delta_x_b = wing_chord_section_b/n_cw   
                delta_x   = wing_chord_section/n_cw                                  

                xi_a1 = eta_a*np.tan(sweep) + delta_x_a*idx_x                  # x coordinate of top left corner of panel
                xi_ah = eta_a*np.tan(sweep) + delta_x_a*idx_x + delta_x_a*0.25 # x coordinate of left corner of panel
                xi_a2 = eta_a*np.tan(sweep) + delta_x_a*idx_x + delta_x_a      # x coordinate of bottom left corner of bound vortex 
                xi_ac = eta_a*np.tan(sweep) + delta_x_a*idx_x + delta_x_a*0.75 # x coordinate of bottom left corner of control point vortex  
                xi_b1 = eta_b*np.tan(sweep) + delta_x_b*idx_x                  # x coordinate of top right corner of panel      
                xi_bh = eta_b*np.tan(sweep) + delta_x_b*idx_x + delta_x_b*0.25 # x coordinate of right corner of bound vortex         
                xi_b2 = eta_b*np.tan(sweep) + delta_x_b*idx_x + delta_x_b      # x coordinate of bottom right corner of panel
                xi_bc = eta_b*np.tan(sweep) + delta_x_b*idx_x + delta_x_b*0.75 # x coordinate of bottom right corner of control point vortex         
                xi_c  =  eta *np.tan(sweep)  + delta_x  *idx_x + delta_x*0.75   # x coordinate three-quarter chord control point for each panel
                xi_ch =  eta *np.tan(sweep)  + delta_x  *idx_x + delta_x*0.25   # x coordinate center of bound vortex of each panel 
                
                # adjustment of coordinates for camber
                section_camber_a  = wing_camber*wing_chord_section_a
                section_camber_b  = wing_camber*wing_chord_section_b  
                section_camber_c  = wing_camber*wing_chord_section

                section_x_coord_a = wing_x_coord*wing_chord_section_a
                section_x_coord_b = wing_x_coord*wing_chord_section_b
                section_x_coord   = wing_x_coord*wing_chord_section

                z_c_a1 = np.interp((idx_x    *delta_x_a)                  ,section_x_coord_a,section_camber_a) 
                z_c_ah = np.interp((idx_x    *delta_x_a + delta_x_a*0.25) ,section_x_coord_a,section_camber_a)
                z_c_a2 = np.interp(((idx_x+1)*delta_x_a)                  ,section_x_coord_a,section_camber_a) 
                z_c_ac = np.interp((idx_x    *delta_x_a + delta_x_a*0.75) ,section_x_coord_a,section_camber_a) 
                z_c_b1 = np.interp((idx_x    *delta_x_b)                  ,section_x_coord_b,section_camber_b)   
                z_c_bh = np.interp((idx_x    *delta_x_b + delta_x_b*0.25) ,section_x_coord_b,section_camber_b) 
                z_c_b2 = np.interp(((idx_x+1)*delta_x_b)                  ,section_x_coord_b,section_camber_b) 
                z_c_bc = np.interp((idx_x    *delta_x_b + delta_x_b*0.75) ,section_x_coord_b,section_camber_b) 
                z_c    = np.interp((idx_x    *delta_x   + delta_x  *0.75) ,section_x_coord  ,section_camber_c) 
                z_c_ch = np.interp((idx_x    *delta_x   + delta_x  *0.25) ,section_x_coord  ,section_camber_c) 

                zeta_a1 = eta_a*np.tan(dihedral)  + z_c_a1  # z coordinate of top left corner of panel
                zeta_ah = eta_a*np.tan(dihedral)  + z_c_ah  # z coordinate of left corner of bound vortex  
                zeta_a2 = eta_a*np.tan(dihedral)  + z_c_a2  # z coordinate of bottom left corner of panel
                zeta_ac = eta_a*np.tan(dihedral)  + z_c_ac  # z coordinate of bottom left corner of panel of control point
                zeta_bc = eta_b*np.tan(dihedral)  + z_c_bc  # z coordinate of top right corner of panel of control point                          
                zeta_b1 = eta_b*np.tan(dihedral)  + z_c_b1  # z coordinate of top right corner of panel  
                zeta_bh = eta_b*np.tan(dihedral)  + z_c_bh  # z coordinate of right corner of bound vortex        
                zeta_b2 = eta_b*np.tan(dihedral)  + z_c_b2  # z coordinate of bottom right corner of panel                 
                zeta    =   eta*np.tan(dihedral)    + z_c     # z coordinate three-quarter chord control point for each panel
                zeta_ch =   eta*np.tan(dihedral)    + z_c_ch  # z coordinate center of bound vortex on each panel

                # adjustment of coordinates for twist  
                xi_LE_a = eta_a*np.tan(sweep)               # x location of leading edge left corner of wing
                xi_LE_b = eta_b*np.tan(sweep)               # x location of leading edge right of wing
                xi_LE   = eta  *np.tan(sweep)               # x location of leading edge center of wing

                zeta_LE_a = eta_a*np.tan(dihedral)          # z location of leading edge left corner of wing
                zeta_LE_b = eta_b*np.tan(dihedral)          # z location of leading edge right of wing
                zeta_LE   = eta  *np.tan(dihedral)          # z location of leading edge center of wing

                # determine section twist
                section_twist_a = twist_rc + (eta_a * wing_twist_ratio)                     # twist at left side of panel
                section_twist_b = twist_rc + (eta_b * wing_twist_ratio)                     # twist at right side of panel
                section_twist   = twist_rc + (eta   * wing_twist_ratio)                     # twist at center local chord 

                xi_prime_a1  = xi_LE_a + np.cos(section_twist_a)*(xi_a1-xi_LE_a) + np.sin(section_twist_a)*(zeta_a1-zeta_LE_a)   # x coordinate transformation of top left corner
                xi_prime_ah  = xi_LE_a + np.cos(section_twist_a)*(xi_ah-xi_LE_a) + np.sin(section_twist_a)*(zeta_ah-zeta_LE_a)   # x coordinate transformation of bottom left corner
                xi_prime_a2  = xi_LE_a + np.cos(section_twist_a)*(xi_a2-xi_LE_a) + np.sin(section_twist_a)*(zeta_a2-zeta_LE_a)   # x coordinate transformation of bottom left corner
                xi_prime_ac  = xi_LE_a + np.cos(section_twist_a)*(xi_ac-xi_LE_a) + np.sin(section_twist_a)*(zeta_a2-zeta_LE_a)   # x coordinate transformation of bottom left corner of control point
                xi_prime_bc  = xi_LE_b + np.cos(section_twist_b)*(xi_bc-xi_LE_b) + np.sin(section_twist_b)*(zeta_b1-zeta_LE_b)   # x coordinate transformation of top right corner of control point                         
                xi_prime_b1  = xi_LE_b + np.cos(section_twist_b)*(xi_b1-xi_LE_b) + np.sin(section_twist_b)*(zeta_b1-zeta_LE_b)   # x coordinate transformation of top right corner 
                xi_prime_bh  = xi_LE_b + np.cos(section_twist_b)*(xi_bh-xi_LE_b) + np.sin(section_twist_b)*(zeta_bh-zeta_LE_b)   # x coordinate transformation of top right corner 
                xi_prime_b2  = xi_LE_b + np.cos(section_twist_b)*(xi_b2-xi_LE_b) + np.sin(section_twist_b)*(zeta_b2-zeta_LE_b)   # x coordinate transformation of botton right corner 
                xi_prime     = xi_LE   + np.cos(section_twist)  *(xi_c-xi_LE)    + np.sin(section_twist)*(zeta-zeta_LE)          # x coordinate transformation of control point
                xi_prime_ch  = xi_LE   + np.cos(section_twist)  *(xi_ch-xi_LE)   + np.sin(section_twist)*(zeta_ch-zeta_LE)       # x coordinate transformation of center of horeshoe vortex 

                zeta_prime_a1  = zeta_LE_a - np.sin(section_twist_a)*(xi_a1-xi_LE_a) + np.cos(section_twist_a)*(zeta_a1-zeta_LE_a) # z coordinate transformation of top left corner
                zeta_prime_ah  = zeta_LE_a - np.sin(section_twist_a)*(xi_ah-xi_LE_a) + np.cos(section_twist_a)*(zeta_ah-zeta_LE_a) # z coordinate transformation of bottom left corner
                zeta_prime_a2  = zeta_LE_a - np.sin(section_twist_a)*(xi_a2-xi_LE_a) + np.cos(section_twist_a)*(zeta_a2-zeta_LE_a) # z coordinate transformation of bottom left corner
                zeta_prime_ac  = zeta_LE_a - np.sin(section_twist_a)*(xi_ac-xi_LE_a) + np.cos(section_twist_a)*(zeta_ac-zeta_LE_a) # z coordinate transformation of bottom left corner
                zeta_prime_bc  = zeta_LE_b - np.sin(section_twist_b)*(xi_bc-xi_LE_b) + np.cos(section_twist_b)*(zeta_bc-zeta_LE_b) # z coordinate transformation of top right corner                         
                zeta_prime_b1  = zeta_LE_b - np.sin(section_twist_b)*(xi_b1-xi_LE_b) + np.cos(section_twist_b)*(zeta_b1-zeta_LE_b) # z coordinate transformation of top right corner 
                zeta_prime_bh  = zeta_LE_b - np.sin(section_twist_b)*(xi_bh-xi_LE_b) + np.cos(section_twist_b)*(zeta_bh-zeta_LE_b) # z coordinate transformation of top right corner 
                zeta_prime_b2  = zeta_LE_b - np.sin(section_twist_b)*(xi_b2-xi_LE_b) + np.cos(section_twist_b)*(zeta_b2-zeta_LE_b) # z coordinate transformation of botton right corner 
                zeta_prime     = zeta_LE   - np.sin(section_twist)  *(xi_c-xi_LE)    + np.cos(-section_twist) *(zeta-zeta_LE)      # z coordinate transformation of control point
                zeta_prime_ch  = zeta_LE   - np.sin(section_twist)  *(xi_ch-xi_LE)   + np.cos(-section_twist) *(zeta_ch-zeta_LE)   # z coordinate transformation of center of horseshoe

                # ** TO DO ** Get flap/aileron locations and deflection

                # store coordinates of panels, horseshoe vortices and control points relative to wing root 
                if vertical_wing:
                    xa1[idx_y*n_cw:(idx_y+1)*n_cw] = xi_prime_a1 
                    za1[idx_y*n_cw:(idx_y+1)*n_cw] = np.ones(n_cw)*y_a[idx_y]
                    ya1[idx_y*n_cw:(idx_y+1)*n_cw] = zeta_prime_a1
                    xa2[idx_y*n_cw:(idx_y+1)*n_cw] = xi_prime_a2
                    za2[idx_y*n_cw:(idx_y+1)*n_cw] = np.ones(n_cw)*y_a[idx_y]
                    ya2[idx_y*n_cw:(idx_y+1)*n_cw] = zeta_prime_a2

                    xb1[idx_y*n_cw:(idx_y+1)*n_cw] = xi_prime_b1 
                    zb1[idx_y*n_cw:(idx_y+1)*n_cw] = np.ones(n_cw)*y_b[idx_y]
                    yb1[idx_y*n_cw:(idx_y+1)*n_cw] = zeta_prime_b1
                    xb2[idx_y*n_cw:(idx_y+1)*n_cw] = xi_prime_b2 
                    zb2[idx_y*n_cw:(idx_y+1)*n_cw] = np.ones(n_cw)*y_b[idx_y]                        
                    yb2[idx_y*n_cw:(idx_y+1)*n_cw] = zeta_prime_b2 

                    xah[idx_y*n_cw:(idx_y+1)*n_cw] = xi_prime_ah
                    zah[idx_y*n_cw:(idx_y+1)*n_cw] = np.ones(n_cw)*y_a[idx_y]
                    yah[idx_y*n_cw:(idx_y+1)*n_cw] = zeta_prime_ah                    
                    xbh[idx_y*n_cw:(idx_y+1)*n_cw] = xi_prime_bh 
                    zbh[idx_y*n_cw:(idx_y+1)*n_cw] = np.ones(n_cw)*y_b[idx_y]
                    ybh[idx_y*n_cw:(idx_y+1)*n_cw] = zeta_prime_bh

                    xch[idx_y*n_cw:(idx_y+1)*n_cw] = xi_prime_ch
                    zch[idx_y*n_cw:(idx_y+1)*n_cw] = np.ones(n_cw)*(y_b[idx_y] - delta_y[idx_y]/2)                   
                    ych[idx_y*n_cw:(idx_y+1)*n_cw] = zeta_prime_ch

                    xc [idx_y*n_cw:(idx_y+1)*n_cw] = xi_prime 
                    zc [idx_y*n_cw:(idx_y+1)*n_cw] = np.ones(n_cw)*(y_b[idx_y] - delta_y[idx_y]/2) 
                    yc [idx_y*n_cw:(idx_y+1)*n_cw] = zeta_prime 

                    xac[idx_y*n_cw:(idx_y+1)*n_cw] = xi_prime_ac 
                    zac[idx_y*n_cw:(idx_y+1)*n_cw] = np.ones(n_cw)*y_a[idx_y]
                    yac[idx_y*n_cw:(idx_y+1)*n_cw] = zeta_prime_ac
                    xbc[idx_y*n_cw:(idx_y+1)*n_cw] = xi_prime_bc
                    zbc[idx_y*n_cw:(idx_y+1)*n_cw] = np.ones(n_cw)*y_b[idx_y]                            
                    ybc[idx_y*n_cw:(idx_y+1)*n_cw] = zeta_prime_bc        
                    x[idx_y*(n_cw+1):(idx_y+1)*(n_cw+1)] = np.concatenate([xi_prime_a1,np.array([xi_prime_a2[-1]])])
                    z[idx_y*(n_cw+1):(idx_y+1)*(n_cw+1)] = np.ones(n_cw+1)*y_a[idx_y] 
                    y[idx_y*(n_cw+1):(idx_y+1)*(n_cw+1)] = np.concatenate([zeta_prime_a1,np.array([zeta_prime_a2[-1]])])                    

                else: 
                    xa1[idx_y*n_cw:(idx_y+1)*n_cw] = xi_prime_a1 
                    ya1[idx_y*n_cw:(idx_y+1)*n_cw] = np.ones(n_cw)*y_a[idx_y]
                    za1[idx_y*n_cw:(idx_y+1)*n_cw] = zeta_prime_a1
                    xa2[idx_y*n_cw:(idx_y+1)*n_cw] = xi_prime_a2
                    ya2[idx_y*n_cw:(idx_y+1)*n_cw] = np.ones(n_cw)*y_a[idx_y]
                    za2[idx_y*n_cw:(idx_y+1)*n_cw] = zeta_prime_a2

                    xb1[idx_y*n_cw:(idx_y+1)*n_cw] = xi_prime_b1 
                    yb1[idx_y*n_cw:(idx_y+1)*n_cw] = np.ones(n_cw)*y_b[idx_y]
                    zb1[idx_y*n_cw:(idx_y+1)*n_cw] = zeta_prime_b1
                    yb2[idx_y*n_cw:(idx_y+1)*n_cw] = np.ones(n_cw)*y_b[idx_y]
                    xb2[idx_y*n_cw:(idx_y+1)*n_cw] = xi_prime_b2 
                    zb2[idx_y*n_cw:(idx_y+1)*n_cw] = zeta_prime_b2 

                    xah[idx_y*n_cw:(idx_y+1)*n_cw] = xi_prime_ah
                    yah[idx_y*n_cw:(idx_y+1)*n_cw] = np.ones(n_cw)*y_a[idx_y]
                    zah[idx_y*n_cw:(idx_y+1)*n_cw] = zeta_prime_ah                    
                    xbh[idx_y*n_cw:(idx_y+1)*n_cw] = xi_prime_bh 
                    ybh[idx_y*n_cw:(idx_y+1)*n_cw] = np.ones(n_cw)*y_b[idx_y]
                    zbh[idx_y*n_cw:(idx_y+1)*n_cw] = zeta_prime_bh

                    xch[idx_y*n_cw:(idx_y+1)*n_cw] = xi_prime_ch
                    ych[idx_y*n_cw:(idx_y+1)*n_cw] = np.ones(n_cw)*(y_b[idx_y] - delta_y[idx_y]/2)                   
                    zch[idx_y*n_cw:(idx_y+1)*n_cw] = zeta_prime_ch

                    xc [idx_y*n_cw:(idx_y+1)*n_cw] = xi_prime 
                    yc [idx_y*n_cw:(idx_y+1)*n_cw] = np.ones(n_cw)*(y_b[idx_y] - delta_y[idx_y]/2) 
                    zc [idx_y*n_cw:(idx_y+1)*n_cw] = zeta_prime 

                    xac[idx_y*n_cw:(idx_y+1)*n_cw] = xi_prime_ac 
                    yac[idx_y*n_cw:(idx_y+1)*n_cw] = np.ones(n_cw)*y_a[idx_y]
                    zac[idx_y*n_cw:(idx_y+1)*n_cw] = zeta_prime_ac
                    xbc[idx_y*n_cw:(idx_y+1)*n_cw] = xi_prime_bc
                    ybc[idx_y*n_cw:(idx_y+1)*n_cw] = np.ones(n_cw)*y_b[idx_y]                            
                    zbc[idx_y*n_cw:(idx_y+1)*n_cw] = zeta_prime_bc       
                    x[idx_y*(n_cw+1):(idx_y+1)*(n_cw+1)] = np.concatenate([xi_prime_a1,np.array([xi_prime_a2[-1]])])
                    y[idx_y*(n_cw+1):(idx_y+1)*(n_cw+1)] = np.ones(n_cw+1)*y_a[idx_y] 
                    z[idx_y*(n_cw+1):(idx_y+1)*(n_cw+1)] = np.concatenate([zeta_prime_a1,np.array([zeta_prime_a2[-1]])])              

                cs_w[idx_y] = wing_chord_section

            if vertical_wing:    
                x[-(n_cw+1):] = np.concatenate([xi_prime_b1,np.array([xi_prime_b2[-1]])])
                z[-(n_cw+1):] = np.ones(n_cw+1)*y_b[idx_y] 
                y[-(n_cw+1):] = np.concatenate([zeta_prime_b1,np.array([zeta_prime_b2[-1]])])
            else:           
                x[-(n_cw+1):] = np.concatenate([xi_prime_b1,np.array([xi_prime_b2[-1]])])
                y[-(n_cw+1):] = np.ones(n_cw+1)*y_b[idx_y] 
                z[-(n_cw+1):] = np.concatenate([zeta_prime_b1,np.array([zeta_prime_b2[-1]])])   

        # adjusting coordinate axis so reference point is at the nose of the aircraft
        xah = xah + wing_origin[0] # x coordinate of left corner of bound vortex 
        yah = yah + wing_origin[1] # y coordinate of left corner of bound vortex 
        zah = zah + wing_origin[2] # z coordinate of left corner of bound vortex 
        xbh = xbh + wing_origin[0] # x coordinate of right corner of bound vortex 
        ybh = ybh + wing_origin[1] # y coordinate of right corner of bound vortex 
        zbh = zbh + wing_origin[2] # z coordinate of right corner of bound vortex 
        xch = xch + wing_origin[0] # x coordinate of center of bound vortex on panel
        ych = ych + wing_origin[1] # y coordinate of center of bound vortex on panel
        zch = zch + wing_origin[2] # z coordinate of center of bound vortex on panel  

        xa1 = xa1 + wing_origin[0] # x coordinate of top left corner of panel
        ya1 = ya1 + wing_origin[1] # y coordinate of bottom left corner of panel
        za1 = za1 + wing_origin[2] # z coordinate of top left corner of panel
        xa2 = xa2 + wing_origin[0] # x coordinate of bottom left corner of panel
        ya2 = ya2 + wing_origin[1] # x coordinate of bottom left corner of panel
        za2 = za2 + wing_origin[2] # z coordinate of bottom left corner of panel  

        xb1 = xb1 + wing_origin[0] # x coordinate of top right corner of panel  
        yb1 = yb1 + wing_origin[1] # y coordinate of top right corner of panel 
        zb1 = zb1 + wing_origin[2] # z coordinate of top right corner of panel 
        xb2 = xb2 + wing_origin[0] # x coordinate of bottom rightcorner of panel 
        yb2 = yb2 + wing_origin[1] # y coordinate of bottom rightcorner of panel 
        zb2 = zb2 + wing_origin[2] # z coordinate of bottom right corner of panel                   

        xac = xac + wing_origin[0]  # x coordinate of control points on panel
        yac = yac + wing_origin[1]  # y coordinate of control points on panel
        zac = zac + wing_origin[2]  # z coordinate of control points on panel
        xbc = xbc + wing_origin[0]  # x coordinate of control points on panel
        ybc = ybc + wing_origin[1]  # y coordinate of control points on panel
        zbc = zbc + wing_origin[2]  # z coordinate of control points on panel

        xc  = xc + wing_origin[0]  # x coordinate of control points on panel
        yc  = yc + wing_origin[1]  # y coordinate of control points on panel
        zc  = zc + wing_origin[2]  # y coordinate of control points on panel
        x   = x + wing_origin[0]  # x coordinate of control points on panel
        y   = y + wing_origin[1]  # y coordinate of control points on panel
        z   = z + wing_origin[2]  # y coordinate of control points on panel
 
        # find the location of the trailing edge panels of each wing
        locations = ((np.linspace(1,n_sw,n_sw, endpoint = True) * n_cw) - 1).astype(int)
        xa_te1 = np.repeat(np.atleast_2d(xa2[locations]), n_cw , axis = 0)
        ya_te1 = np.repeat(np.atleast_2d(ya2[locations]), n_cw , axis = 0)
        za_te1 = np.repeat(np.atleast_2d(za2[locations]), n_cw , axis = 0)
        xb_te1 = np.repeat(np.atleast_2d(xb2[locations]), n_cw , axis = 0)
        yb_te1 = np.repeat(np.atleast_2d(yb2[locations]), n_cw , axis = 0)
        zb_te1 = np.repeat(np.atleast_2d(zb2[locations]), n_cw , axis = 0)     
         
        xa_te = np.hstack(xa_te1.T)
        ya_te = np.hstack(ya_te1.T)
        za_te = np.hstack(za_te1.T)
        xb_te = np.hstack(xb_te1.T)
        yb_te = np.hstack(yb_te1.T)
        zb_te = np.hstack(zb_te1.T) 
        
        # find spanwise locations 
        y_sw = yc[locations]        

        # if symmetry, store points of mirrored wing 
        n_w += 1  
        if sym_para is True :
            n_w += 1 
            # append wing spans          
            if vertical_wing:
                cs_w = np.concatenate([cs_w,cs_w])
                xah = np.concatenate([xah,xah])
                yah = np.concatenate([yah,yah])
                zah = np.concatenate([zah,-zah])
                xbh = np.concatenate([xbh,xbh])
                ybh = np.concatenate([ybh,ybh])
                zbh = np.concatenate([zbh,-zbh])
                xch = np.concatenate([xch,xch])
                ych = np.concatenate([ych,ych])
                zch = np.concatenate([zch,-zch])
    
                xa1 = np.concatenate([xa1,xa1])
                ya1 = np.concatenate([ya1,ya1])
                za1 = np.concatenate([za1,-za1])
                xa2 = np.concatenate([xa2,xa2])
                ya2 = np.concatenate([ya2,ya2])
                za2 = np.concatenate([za2,-za2])
    
                xb1 = np.concatenate([xb1,xb1])
                yb1 = np.concatenate([yb1,yb1])    
                zb1 = np.concatenate([zb1,-zb1])
                xb2 = np.concatenate([xb2,xb2])
                yb2 = np.concatenate([yb2,yb2])            
                zb2 = np.concatenate([zb2,-zb2])
    
                xac   = np.concatenate([xac ,xac ])
                yac   = np.concatenate([yac ,yac ])
                zac   = np.concatenate([zac ,-zac ])            
                xbc   = np.concatenate([xbc ,xbc ])
                ybc   = np.concatenate([ybc ,ybc ])
                zbc   = np.concatenate([zbc ,-zbc ]) 
                xa_te = np.concatenate([xa_te , xa_te ])
                ya_te = np.concatenate([ya_te ,ya_te ])
                za_te = np.concatenate([za_te ,- za_te ])            
                xb_te = np.concatenate([xb_te , xb_te ])
                yb_te = np.concatenate([yb_te ,yb_te ])
                zb_te = np.concatenate([zb_te ,- zb_te ])
                
                y_sw  = np.concatenate([y_sw,-y_sw ])
                xc    = np.concatenate([xc ,xc ])
                yc    = np.concatenate([yc ,yc]) 
                zc    = np.concatenate([zc ,-zc ])
                x     = np.concatenate([x , x ])
                y     = np.concatenate([y ,y])
                z     = np.concatenate([z ,-z ])                  
                
            else:
                cs_w = np.concatenate([cs_w,cs_w])
                xah = np.concatenate([xah,xah])
                yah = np.concatenate([yah,-yah])
                zah = np.concatenate([zah,zah])
                xbh = np.concatenate([xbh,xbh])
                ybh = np.concatenate([ybh,-ybh])
                zbh = np.concatenate([zbh,zbh])
                xch = np.concatenate([xch,xch])
                ych = np.concatenate([ych,-ych])
                zch = np.concatenate([zch,zch])
    
                xa1 = np.concatenate([xa1,xa1])
                ya1 = np.concatenate([ya1,-ya1])
                za1 = np.concatenate([za1,za1])
                xa2 = np.concatenate([xa2,xa2])
                ya2 = np.concatenate([ya2,-ya2])
                za2 = np.concatenate([za2,za2])
    
                xb1 = np.concatenate([xb1,xb1])
                yb1 = np.concatenate([yb1,-yb1])    
                zb1 = np.concatenate([zb1,zb1])
                xb2 = np.concatenate([xb2,xb2])
                yb2 = np.concatenate([yb2,-yb2])            
                zb2 = np.concatenate([zb2,zb2])
    
                xac   = np.concatenate([xac ,xac ])
                yac   = np.concatenate([yac ,-yac ])
                zac   = np.concatenate([zac ,zac ])            
                xbc   = np.concatenate([xbc ,xbc ])
                ybc   = np.concatenate([ybc ,-ybc ])
                zbc   = np.concatenate([zbc ,zbc ]) 
                xa_te = np.concatenate([xa_te , xa_te ])
                ya_te = np.concatenate([ya_te ,-ya_te ])
                za_te = np.concatenate([za_te , za_te ])            
                xb_te = np.concatenate([xb_te , xb_te ])
                yb_te = np.concatenate([yb_te ,-yb_te ])
                zb_te = np.concatenate([zb_te , zb_te ]) 
                
                y_sw  = np.concatenate([y_sw,-y_sw ])
                xc    = np.concatenate([xc ,xc ])
                yc    = np.concatenate([yc ,-yc]) 
                zc    = np.concatenate([zc ,zc ])
                x     = np.concatenate([x , x ])
                y     = np.concatenate([y ,-y])
                z     = np.concatenate([z , z ])            

        n_cp += len(xch)        

        # ---------------------------------------------------------------------------------------
        # STEP 7: Store wing in vehicle vector
        # ---------------------------------------------------------------------------------------       
        VD.XAH    = np.append(VD.XAH,xah)
        VD.YAH    = np.append(VD.YAH,yah)
        VD.ZAH    = np.append(VD.ZAH,zah)
        VD.XBH    = np.append(VD.XBH,xbh)
        VD.YBH    = np.append(VD.YBH,ybh)
        VD.ZBH    = np.append(VD.ZBH,zbh)
        VD.XCH    = np.append(VD.XCH,xch)
        VD.YCH    = np.append(VD.YCH,ych)
        VD.ZCH    = np.append(VD.ZCH,zch)            
        VD.XA1    = np.append(VD.XA1,xa1)
        VD.YA1    = np.append(VD.YA1,ya1)
        VD.ZA1    = np.append(VD.ZA1,za1)
        VD.XA2    = np.append(VD.XA2,xa2)
        VD.YA2    = np.append(VD.YA2,ya2)
        VD.ZA2    = np.append(VD.ZA2,za2)        
        VD.XB1    = np.append(VD.XB1,xb1)
        VD.YB1    = np.append(VD.YB1,yb1)
        VD.ZB1    = np.append(VD.ZB1,zb1)
        VD.XB2    = np.append(VD.XB2,xb2)                
        VD.YB2    = np.append(VD.YB2,yb2)        
        VD.ZB2    = np.append(VD.ZB2,zb2)    
        VD.XA_TE  = np.append(VD.XA_TE,xa_te)
        VD.YA_TE  = np.append(VD.YA_TE,ya_te) 
        VD.ZA_TE  = np.append(VD.ZA_TE,za_te) 
        VD.XB_TE  = np.append(VD.XB_TE,xb_te)
        VD.YB_TE  = np.append(VD.YB_TE,yb_te) 
        VD.ZB_TE  = np.append(VD.ZB_TE,zb_te)  
        VD.XAC    = np.append(VD.XAC,xac)
        VD.YAC    = np.append(VD.YAC,yac) 
        VD.ZAC    = np.append(VD.ZAC,zac) 
        VD.XBC    = np.append(VD.XBC,xbc)
        VD.YBC    = np.append(VD.YBC,ybc) 
        VD.ZBC    = np.append(VD.ZBC,zbc)  
        VD.XC     = np.append(VD.XC ,xc)
        VD.YC     = np.append(VD.YC ,yc)
        VD.ZC     = np.append(VD.ZC ,zc)  
        VD.X      = np.append(VD.X ,x)
        VD.Y_SW   = np.append(VD.Y_SW ,y_sw)
        VD.Y      = np.append(VD.Y ,y)
        VD.Z      = np.append(VD.Z ,z)         
        VD.CS     = np.append(VD.CS,cs_w)        

    # ---------------------------------------------------------------------------------------
    # STEP 8.1: Unpack aircraft fuselage geometry NOTE THAT FUSELAGE GOMETRY IS OMITTED FROM VLM
    # --------------------------------------------------------------------------------------- 
    for fus in geometry.fuselages:   
        VD = generate_fuselage_vortex_distribution(VD,fus,n_cw,n_sw)
        
        VD = generate_fuselage_surface_points(VD,fus)
        
     
    VD.n_w        = n_w
    VD.n_fus      = 4
    VD.n_sw       = n_sw
    VD.n_cw       = n_cw    
    VD.n_cp       = n_cp    
    VD.wing_areas = np.array(wing_areas)   
    VD.Stot       = sum(wing_areas)

    geometry.vortex_distribution = VD

    # Compute Panel Areas 
    VD.panel_areas = compute_panel_area(VD)      

    return VD 

<<<<<<< HEAD
def generate_fuselage_vortex_distribution(VD,fus,n_cw,n_sw):
    fhs_xc    = np.zeros(n_cw*n_sw)
    fhs_yc    = np.zeros(n_cw*n_sw)
    fhs_zc    = np.zeros(n_cw*n_sw) 
    fhs_x     = np.zeros((n_cw+1)*(n_sw+1))
    fhs_y     = np.zeros((n_cw+1)*(n_sw+1))
    fhs_z     = np.zeros((n_cw+1)*(n_sw+1))        

    fvs_xc    = np.zeros(n_cw*n_sw)
    fvs_zc    = np.zeros(n_cw*n_sw)
    fvs_yc    = np.zeros(n_cw*n_sw)   
    fvs_x     = np.zeros((n_cw+1)*(n_sw+1))
    fvs_y     = np.zeros((n_cw+1)*(n_sw+1))
    fvs_z     = np.zeros((n_cw+1)*(n_sw+1))          
    fus_h_cs  = np.zeros(n_sw)
    fus_v_cs  = np.zeros(n_sw)     

    semispan_h = fus.width * 0.5  
    semispan_v = fus.heights.maximum * 0.5
    origin     = fus.origin[0]

    # Compute the curvature of the nose/tail given fineness ratio. Curvature is derived from general quadratic equation
    # This method relates the fineness ratio to the quadratic curve formula via a spline fit interpolation
    vec1 = [2 , 1.5, 1.2 , 1]
    vec2 = [1  ,1.57 , 3.2,  8]
    x = np.linspace(0,1,4)
    fus_nose_curvature =  np.interp(np.interp(fus.fineness.nose,vec2,x), x , vec1)
    fus_tail_curvature =  np.interp(np.interp(fus.fineness.tail,vec2,x), x , vec1) 

    # Horizontal Sections of fuselage
    fhs = Data()        
    fhs.origin        = np.zeros((n_sw+1,3))        
    fhs.chord         = np.zeros((n_sw+1))         
    fhs.sweep         = np.zeros((n_sw+1))     

    fvs = Data()
    fvs.origin        = np.zeros((n_sw+1,3))
    fvs.chord         = np.zeros((n_sw+1)) 
    fvs.sweep         = np.zeros((n_sw+1)) 

    si      = np.arange(1,((n_sw*2)+2))
    spacing = np.cos((2*si - 1)/(2*len(si))*np.pi)     
    h_array = semispan_h*spacing[0:int((len(si)+1)/2)][::-1]  
    v_array = semispan_v*spacing[0:int((len(si)+1)/2)][::-1]  

    for i in range(n_sw+1): 
        fhs_cabin_length  = fus.lengths.total - (fus.lengths.nose + fus.lengths.tail)
        fhs.nose_length   = ((1 - ((abs(h_array[i]/semispan_h))**fus_nose_curvature ))**(1/fus_nose_curvature))*fus.lengths.nose
        fhs.tail_length   = ((1 - ((abs(h_array[i]/semispan_h))**fus_tail_curvature ))**(1/fus_tail_curvature))*fus.lengths.tail
        fhs.nose_origin   = fus.lengths.nose - fhs.nose_length 
        fhs.origin[i][:]  = np.array([origin[0] + fhs.nose_origin , origin[1] + h_array[i], origin[2]])
        fhs.chord[i]      = fhs_cabin_length + fhs.nose_length + fhs.tail_length          

        fvs_cabin_length  = fus.lengths.total - (fus.lengths.nose + fus.lengths.tail)
        fvs.nose_length   = ((1 - ((abs(v_array[i]/semispan_v))**fus_nose_curvature ))**(1/fus_nose_curvature))*fus.lengths.nose
        fvs.tail_length   = ((1 - ((abs(v_array[i]/semispan_v))**fus_tail_curvature ))**(1/fus_tail_curvature))*fus.lengths.tail
        fvs.nose_origin   = fus.lengths.nose - fvs.nose_length 
        fvs.origin[i][:]  = np.array([origin[0] + fvs.nose_origin , origin[1] , origin[2]+  v_array[i]])
        fvs.chord[i]      = fvs_cabin_length + fvs.nose_length + fvs.tail_length

    fhs.sweep[:]      = np.concatenate([np.arctan((fhs.origin[:,0][1:] - fhs.origin[:,0][:-1])/(fhs.origin[:,1][1:]  - fhs.origin[:,1][:-1])) ,np.zeros(1)])
    fvs.sweep[:]      = np.concatenate([np.arctan((fvs.origin[:,0][1:] - fvs.origin[:,0][:-1])/(fvs.origin[:,2][1:]  - fvs.origin[:,2][:-1])) ,np.zeros(1)])

    # ---------------------------------------------------------------------------------------
    # STEP 9: Define coordinates of panels horseshoe vortices and control points  
    # ---------------------------------------------------------------------------------------        
    fhs_eta_a = h_array[:-1] 
    fhs_eta_b = h_array[1:]            
    fhs_del_y = h_array[1:] - h_array[:-1]
    fhs_eta   = h_array[1:] - fhs_del_y/2

    fvs_eta_a = v_array[:-1] 
    fvs_eta_b = v_array[1:]                  
    fvs_del_y = v_array[1:] - v_array[:-1]
    fvs_eta   = v_array[1:] - fvs_del_y/2 

    fhs_cs = np.concatenate([fhs.chord,fhs.chord])
    fvs_cs = np.concatenate([fvs.chord,fvs.chord])

    # define coordinates of horseshoe vortices and control points       
    for idx_y in range(n_sw):  
        idx_x = np.arange(n_cw)

        # fuselage horizontal section 
        delta_x_a = fhs.chord[idx_y]/n_cw      
        delta_x_b = fhs.chord[idx_y + 1]/n_cw    
        delta_x   = (fhs.chord[idx_y]+fhs.chord[idx_y + 1])/(2*n_cw)

        fhs_xi_a1 = fhs.origin[idx_y][0] + delta_x_a*idx_x                    # x coordinate of top left corner of panel
        fhs_xi_ah = fhs.origin[idx_y][0] + delta_x_a*idx_x + delta_x_a*0.25   # x coordinate of left corner of panel
        fhs_xi_a2 = fhs.origin[idx_y][0] + delta_x_a*idx_x + delta_x_a        # x coordinate of bottom left corner of bound vortex 
        fhs_xi_ac = fhs.origin[idx_y][0] + delta_x_a*idx_x + delta_x_a*0.75   # x coordinate of bottom left corner of control point vortex  
        fhs_xi_b1 = fhs.origin[idx_y+1][0] + delta_x_b*idx_x                  # x coordinate of top right corner of panel      
        fhs_xi_bh = fhs.origin[idx_y+1][0] + delta_x_b*idx_x + delta_x_b*0.25 # x coordinate of right corner of bound vortex         
        fhs_xi_b2 = fhs.origin[idx_y+1][0] + delta_x_b*idx_x + delta_x_b      # x coordinate of bottom right corner of panel
        fhs_xi_bc = fhs.origin[idx_y+1][0] + delta_x_b*idx_x + delta_x_b*0.75 # x coordinate of bottom right corner of control point vortex         
        fhs_xi_c  = (fhs.origin[idx_y][0] + fhs.origin[idx_y+1][0])/2  + delta_x*idx_x + delta_x*0.75   # x coordinate three-quarter chord control point for each panel
        fhs_xi_ch = (fhs.origin[idx_y][0] + fhs.origin[idx_y+1][0])/2  + delta_x*idx_x + delta_x*0.25   # x coordinate center of bound vortex of each panel 

        fhs_xc [idx_y*n_cw:(idx_y+1)*n_cw] = fhs_xi_c                        + fus.origin[0][0]  
        fhs_yc [idx_y*n_cw:(idx_y+1)*n_cw] = np.ones(n_cw)*fhs_eta[idx_y]    + fus.origin[0][1]  
        fhs_zc [idx_y*n_cw:(idx_y+1)*n_cw] = np.zeros(n_cw)                  + fus.origin[0][2]               
        fhs_x[idx_y*(n_cw+1):(idx_y+1)*(n_cw+1)] = np.concatenate([fhs_xi_a1,np.array([fhs_xi_a2[-1]])])+ fus.origin[0][0]  
        fhs_y[idx_y*(n_cw+1):(idx_y+1)*(n_cw+1)] = np.ones(n_cw+1)*fhs_eta_a[idx_y]  + fus.origin[0][1]                             
        fhs_z[idx_y*(n_cw+1):(idx_y+1)*(n_cw+1)] = np.zeros(n_cw+1)                  + fus.origin[0][2]


        # fuselage vertical section                      
        delta_x_a = fvs.chord[idx_y]/n_cw      
        delta_x_b = fvs.chord[idx_y + 1]/n_cw    
        delta_x   = (fvs.chord[idx_y]+fvs.chord[idx_y + 1])/(2*n_cw)   

        fvs_xi_a1 = fvs.origin[idx_y][0] + delta_x_a*idx_x                    # z coordinate of top left corner of panel
        fvs_xi_ah = fvs.origin[idx_y][0] + delta_x_a*idx_x + delta_x_a*0.25   # z coordinate of left corner of panel
        fvs_xi_a2 = fvs.origin[idx_y][0] + delta_x_a*idx_x + delta_x_a        # z coordinate of bottom left corner of bound vortex 
        fvs_xi_ac = fvs.origin[idx_y][0] + delta_x_a*idx_x + delta_x_a*0.75   # z coordinate of bottom left corner of control point vortex  
        fvs_xi_b1 = fvs.origin[idx_y+1][0] + delta_x_b*idx_x                    # z coordinate of top right corner of panel      
        fvs_xi_bh = fvs.origin[idx_y+1][0] + delta_x_b*idx_x + delta_x_b*0.25   # z coordinate of right corner of bound vortex         
        fvs_xi_b2 = fvs.origin[idx_y+1][0] + delta_x_b*idx_x + delta_x_b        # z coordinate of bottom right corner of panel
        fvs_xi_bc = fvs.origin[idx_y+1][0] + delta_x_b*idx_x + delta_x_b*0.75   # z coordinate of bottom right corner of control point vortex         
        fvs_xi_c  = (fvs.origin[idx_y][0] + fvs.origin[idx_y+1][0])/2 + delta_x *idx_x + delta_x*0.75     # z coordinate three-quarter chord control point for each panel
        fvs_xi_ch = (fvs.origin[idx_y][0] + fvs.origin[idx_y+1][0])/2 + delta_x *idx_x + delta_x*0.25     # z coordinate center of bound vortex of each panel 

        fvs_xc [idx_y*n_cw:(idx_y+1)*n_cw] = fvs_xi_c                       + fus.origin[0][0]  
        fvs_zc [idx_y*n_cw:(idx_y+1)*n_cw] = np.ones(n_cw)*fvs_eta[idx_y]   + fus.origin[0][2]  
        fvs_yc [idx_y*n_cw:(idx_y+1)*n_cw] = np.zeros(n_cw)                 + fus.origin[0][1]  
        fvs_x[idx_y*(n_cw+1):(idx_y+1)*(n_cw+1)] = np.concatenate([fvs_xi_a1,np.array([fvs_xi_a2[-1]])]) + fus.origin[0][0]  
        fvs_z[idx_y*(n_cw+1):(idx_y+1)*(n_cw+1)] = np.ones(n_cw+1)*fvs_eta_a[idx_y] + fus.origin[0][2]               
        fvs_y[idx_y*(n_cw+1):(idx_y+1)*(n_cw+1)] = np.zeros(n_cw+1)                 + fus.origin[0][1]               

    fhs_x[-(n_cw+1):] = np.concatenate([fhs_xi_b1,np.array([fhs_xi_b2[-1]])])+ fus.origin[0][0]  
    fhs_y[-(n_cw+1):] = np.ones(n_cw+1)*fhs_eta_b[idx_y]  + fus.origin[0][1]                             
    fhs_z[-(n_cw+1):] = np.zeros(n_cw+1)                  + fus.origin[0][2]        
    fvs_x[-(n_cw+1):] = np.concatenate([fvs_xi_a1,np.array([fvs_xi_a2[-1]])]) + fus.origin[0][0]  
    fvs_z[-(n_cw+1):] = np.ones(n_cw+1)*fvs_eta_a[idx_y] + fus.origin[0][2]               
    fvs_y[-(n_cw+1):] = np.zeros(n_cw+1)                 + fus.origin[0][1]   
    fhs_cs =  (fhs.chord[:-1]+fhs.chord[1:])/2
    fvs_cs =  (fvs.chord[:-1]+fvs.chord[1:])/2     

    # Append Horizontal Fuselage Sections  
    fhs_xc    = np.concatenate([fhs_xc[::-1] , fhs_xc ])
    fhs_yc    = np.concatenate([fhs_yc[::-1] ,-fhs_yc])
    fhs_zc    = np.concatenate([fhs_zc[::-1] , fhs_zc ])     
    fhs_x     = np.concatenate([fhs_x  , fhs_x  ])
    fhs_y     = np.concatenate([fhs_y  ,-fhs_y ])
    fhs_z     = np.concatenate([fhs_z  , fhs_z  ])    
    VD.FUS_XC = np.append(VD.FUS_XC ,fhs_xc)
    VD.FUS_YC = np.append(VD.FUS_YC ,fhs_yc)
    VD.FUS_ZC = np.append(VD.FUS_ZC ,fhs_zc)   

    # Append Vertical Fuselage Sections  
    fvs_xc    = np.concatenate([fvs_xc[::-1], fvs_xc ])
    fvs_yc    = np.concatenate([fvs_yc[::-1], fvs_yc ])
    fvs_zc    = np.concatenate([fvs_zc[::-1],-fvs_zc ])
    fvs_x     = np.concatenate([fhs_x  , fhs_x  ])
    fvs_y     = np.concatenate([fhs_y  , fhs_y ])
    fvs_z     = np.concatenate([fhs_z  , -fhs_z ])  

    # Currently, fuselage is only used for plotting not analysis 
    VD.FUS_XC = np.append(VD.FUS_XC ,fvs_xc)
    VD.FUS_YC = np.append(VD.FUS_YC ,fvs_yc)
    VD.FUS_ZC = np.append(VD.FUS_ZC ,fvs_zc)   

    VD.X     = np.append(VD.X  ,fvs_x )
    VD.Y     = np.append(VD.Y  ,fvs_y )
    VD.Z     = np.append(VD.Z  ,fvs_z )     
    
    return VD


def generate_fuselage_surface_points(VD,fus):
    num_fus_segs = len(fus.Segments.keys())
    tessellation = 24
    if num_fus_segs > 0:  
        fus_pts = np.zeros((num_fus_segs,tessellation ,3))
        for i_seg in range(num_fus_segs):
            theta    = np.linspace(0,2*np.pi,tessellation +1)[:-1] 
            a        = fus.Segments[i_seg].width/2            
            b        = fus.Segments[i_seg].height/2 
            r        = np.sqrt((b*np.sin(theta))**2  + (a*np.cos(theta))**2)  
            fus_ypts = r*np.cos(theta)
            fus_zpts = r*np.sin(theta) 
            fus_pts[i_seg,:,0] = fus.Segments[i_seg].origin[0]
            fus_pts[i_seg,:,1] = fus_ypts + fus.Segments[i_seg].origin[1]
            fus_pts[i_seg,:,2] = fus_zpts + fus.Segments[i_seg].origin[2]
            # store points
        VD.FUS_SURF_PTS = fus_pts
    else:
        VD.FUS_SURF_PTS = None # future work
        
    return VD

=======
## @ingroup Methods-Aerodynamics-Common-Fidelity_Zero-Lift 
>>>>>>> a04502ff
def compute_panel_area(VD):
    """ This computed the area of the panels on the lifting surface of the vehicle 

    Assumptions: 
    None

    Source:   
    None
    
    Inputs:   
    VD                   - vortex distribution    
    
    Properties Used:
    N/A
    """        
    P1P2 = np.array([VD.XB1 - VD.XA1,VD.YB1 - VD.YA1,VD.ZB1 - VD.ZA1]).T
    P1P3 = np.array([VD.XA2 - VD.XA1,VD.YA2 - VD.YA1,VD.ZA2 - VD.ZA1]).T
    P2P3 = np.array([VD.XA2 - VD.XB1,VD.YA2 - VD.YB1,VD.ZA2 - VD.ZB1]).T
    P2P4 = np.array([VD.XB2 - VD.XB1,VD.YB2 - VD.YB1,VD.ZB2 - VD.ZB1]).T   
    
    A_panel = 0.5*(np.linalg.norm(np.cross(P1P2,P1P3)) + np.linalg.norm(np.cross(P2P3, P2P4)))
    return A_panel

<|MERGE_RESOLUTION|>--- conflicted
+++ resolved
@@ -14,7 +14,7 @@
 from SUAVE.Methods.Geometry.Two_Dimensional.Cross_Section.Airfoil.import_airfoil_geometry\
      import import_airfoil_geometry
 
-## @ingroup Methods-Aerodynamics-Common-Fidelity_Zero-Lift 
+## @ingroup Methods-Aerodynamics-Common-Fidelity_Zero-Lift
 def generate_wing_vortex_distribution(geometry,settings):
     ''' Compute the coordinates of panels, vortices , control points
     and geometry used to build the influence coefficient matrix.
@@ -87,6 +87,9 @@
     VD.XBC    = np.empty(shape=[0,1])
     VD.YBC    = np.empty(shape=[0,1])
     VD.ZBC    = np.empty(shape=[0,1]) 
+    VD.XC_TE  = np.empty(shape=[0,1])
+    VD.YC_TE  = np.empty(shape=[0,1])
+    VD.ZC_TE  = np.empty(shape=[0,1])     
     VD.XA_TE  = np.empty(shape=[0,1])
     VD.YA_TE  = np.empty(shape=[0,1])
     VD.ZA_TE  = np.empty(shape=[0,1]) 
@@ -711,13 +714,19 @@
  
         # find the location of the trailing edge panels of each wing
         locations = ((np.linspace(1,n_sw,n_sw, endpoint = True) * n_cw) - 1).astype(int)
+        xc_te1 = np.repeat(np.atleast_2d(xc[locations]), n_cw , axis = 0)
+        yc_te1 = np.repeat(np.atleast_2d(yc[locations]), n_cw , axis = 0)
+        zc_te1 = np.repeat(np.atleast_2d(zc[locations]), n_cw , axis = 0)        
         xa_te1 = np.repeat(np.atleast_2d(xa2[locations]), n_cw , axis = 0)
         ya_te1 = np.repeat(np.atleast_2d(ya2[locations]), n_cw , axis = 0)
         za_te1 = np.repeat(np.atleast_2d(za2[locations]), n_cw , axis = 0)
         xb_te1 = np.repeat(np.atleast_2d(xb2[locations]), n_cw , axis = 0)
         yb_te1 = np.repeat(np.atleast_2d(yb2[locations]), n_cw , axis = 0)
         zb_te1 = np.repeat(np.atleast_2d(zb2[locations]), n_cw , axis = 0)     
-         
+        
+        xc_te = np.hstack(xc_te1.T)
+        yc_te = np.hstack(yc_te1.T)
+        zc_te = np.hstack(zc_te1.T)        
         xa_te = np.hstack(xa_te1.T)
         ya_te = np.hstack(ya_te1.T)
         za_te = np.hstack(za_te1.T)
@@ -765,12 +774,15 @@
                 xbc   = np.concatenate([xbc ,xbc ])
                 ybc   = np.concatenate([ybc ,ybc ])
                 zbc   = np.concatenate([zbc ,-zbc ]) 
+                xc_te = np.concatenate([xc_te , xc_te ])
+                yc_te = np.concatenate([yc_te , yc_te ])
+                zc_te = np.concatenate([zc_te ,-zc_te ])                 
                 xa_te = np.concatenate([xa_te , xa_te ])
-                ya_te = np.concatenate([ya_te ,ya_te ])
-                za_te = np.concatenate([za_te ,- za_te ])            
+                ya_te = np.concatenate([ya_te , ya_te ])
+                za_te = np.concatenate([za_te ,-za_te ])            
                 xb_te = np.concatenate([xb_te , xb_te ])
-                yb_te = np.concatenate([yb_te ,yb_te ])
-                zb_te = np.concatenate([zb_te ,- zb_te ])
+                yb_te = np.concatenate([yb_te , yb_te ])
+                zb_te = np.concatenate([zb_te ,-zb_te ])
                 
                 y_sw  = np.concatenate([y_sw,-y_sw ])
                 xc    = np.concatenate([xc ,xc ])
@@ -812,6 +824,9 @@
                 xbc   = np.concatenate([xbc ,xbc ])
                 ybc   = np.concatenate([ybc ,-ybc ])
                 zbc   = np.concatenate([zbc ,zbc ]) 
+                xc_te = np.concatenate([xc_te , xc_te ])
+                yc_te = np.concatenate([yc_te ,-yc_te ])
+                zc_te = np.concatenate([zc_te , zc_te ])                   
                 xa_te = np.concatenate([xa_te , xa_te ])
                 ya_te = np.concatenate([ya_te ,-ya_te ])
                 za_te = np.concatenate([za_te , za_te ])            
@@ -853,6 +868,9 @@
         VD.XB2    = np.append(VD.XB2,xb2)                
         VD.YB2    = np.append(VD.YB2,yb2)        
         VD.ZB2    = np.append(VD.ZB2,zb2)    
+        VD.XC_TE  = np.append(VD.XC_TE,xc_te)
+        VD.YC_TE  = np.append(VD.YC_TE,yc_te) 
+        VD.ZC_TE  = np.append(VD.ZC_TE,zc_te)          
         VD.XA_TE  = np.append(VD.XA_TE,xa_te)
         VD.YA_TE  = np.append(VD.YA_TE,ya_te) 
         VD.ZA_TE  = np.append(VD.ZA_TE,za_te) 
@@ -877,17 +895,16 @@
     # ---------------------------------------------------------------------------------------
     # STEP 8.1: Unpack aircraft fuselage geometry NOTE THAT FUSELAGE GOMETRY IS OMITTED FROM VLM
     # --------------------------------------------------------------------------------------- 
+    n_fus = 0
     for fus in geometry.fuselages:   
-        VD = generate_fuselage_vortex_distribution(VD,fus,n_cw,n_sw)
-        
-        VD = generate_fuselage_surface_points(VD,fus)
-        
-     
+        VD = generate_fuselage_vortex_distribution(VD,fus,n_cw,n_sw,n_fus) 
+        VD = generate_fuselage_surface_points(VD,fus)     
+         
     VD.n_w        = n_w
-    VD.n_fus      = 4
     VD.n_sw       = n_sw
     VD.n_cw       = n_cw    
-    VD.n_cp       = n_cp    
+    VD.n_cp       = n_cp  
+    VD.n_fus      = n_fus
     VD.wing_areas = np.array(wing_areas)   
     VD.Stot       = sum(wing_areas)
 
@@ -898,22 +915,37 @@
 
     return VD 
 
-<<<<<<< HEAD
-def generate_fuselage_vortex_distribution(VD,fus,n_cw,n_sw):
+## @ingroup Methods-Aerodynamics-Common-Fidelity_Zero-Lift
+def generate_fuselage_vortex_distribution(VD,fus,n_cw,n_sw,n_fus):
+    """ This generates the vortex distribution points on the fuselage 
+
+    Assumptions: 
+    None
+
+    Source:   
+    None
+    
+    Inputs:   
+    VD                   - vortex distribution    
+    
+    Properties Used:
+    N/A
+    """    
+    
     fhs_xc    = np.zeros(n_cw*n_sw)
     fhs_yc    = np.zeros(n_cw*n_sw)
     fhs_zc    = np.zeros(n_cw*n_sw) 
     fhs_x     = np.zeros((n_cw+1)*(n_sw+1))
     fhs_y     = np.zeros((n_cw+1)*(n_sw+1))
-    fhs_z     = np.zeros((n_cw+1)*(n_sw+1))        
+    fhs_z     = np.zeros((n_cw+1)*(n_sw+1))          
+    fus_h_cs  = np.zeros(n_sw)     
 
     fvs_xc    = np.zeros(n_cw*n_sw)
     fvs_zc    = np.zeros(n_cw*n_sw)
     fvs_yc    = np.zeros(n_cw*n_sw)   
     fvs_x     = np.zeros((n_cw+1)*(n_sw+1))
     fvs_y     = np.zeros((n_cw+1)*(n_sw+1))
-    fvs_z     = np.zeros((n_cw+1)*(n_sw+1))          
-    fus_h_cs  = np.zeros(n_sw)
+    fvs_z     = np.zeros((n_cw+1)*(n_sw+1))   
     fus_v_cs  = np.zeros(n_sw)     
 
     semispan_h = fus.width * 0.5  
@@ -922,27 +954,27 @@
 
     # Compute the curvature of the nose/tail given fineness ratio. Curvature is derived from general quadratic equation
     # This method relates the fineness ratio to the quadratic curve formula via a spline fit interpolation
-    vec1 = [2 , 1.5, 1.2 , 1]
-    vec2 = [1  ,1.57 , 3.2,  8]
-    x = np.linspace(0,1,4)
+    vec1               = [2 , 1.5, 1.2 , 1]
+    vec2               = [1  ,1.57 , 3.2,  8]
+    x                  = np.linspace(0,1,4)
     fus_nose_curvature =  np.interp(np.interp(fus.fineness.nose,vec2,x), x , vec1)
     fus_tail_curvature =  np.interp(np.interp(fus.fineness.tail,vec2,x), x , vec1) 
 
     # Horizontal Sections of fuselage
-    fhs = Data()        
-    fhs.origin        = np.zeros((n_sw+1,3))        
-    fhs.chord         = np.zeros((n_sw+1))         
-    fhs.sweep         = np.zeros((n_sw+1))     
-
-    fvs = Data()
-    fvs.origin        = np.zeros((n_sw+1,3))
-    fvs.chord         = np.zeros((n_sw+1)) 
-    fvs.sweep         = np.zeros((n_sw+1)) 
-
-    si      = np.arange(1,((n_sw*2)+2))
-    spacing = np.cos((2*si - 1)/(2*len(si))*np.pi)     
-    h_array = semispan_h*spacing[0:int((len(si)+1)/2)][::-1]  
-    v_array = semispan_v*spacing[0:int((len(si)+1)/2)][::-1]  
+    fhs        = Data()        
+    fhs.origin = np.zeros((n_sw+1,3))        
+    fhs.chord  = np.zeros((n_sw+1))         
+    fhs.sweep  = np.zeros((n_sw+1))     
+                 
+    fvs        = Data() 
+    fvs.origin = np.zeros((n_sw+1,3))
+    fvs.chord  = np.zeros((n_sw+1)) 
+    fvs.sweep  = np.zeros((n_sw+1)) 
+
+    si         = np.arange(1,((n_sw*2)+2))
+    spacing    = np.cos((2*si - 1)/(2*len(si))*np.pi)     
+    h_array    = semispan_h*spacing[0:int((len(si)+1)/2)][::-1]  
+    v_array    = semispan_v*spacing[0:int((len(si)+1)/2)][::-1]  
 
     for i in range(n_sw+1): 
         fhs_cabin_length  = fus.lengths.total - (fus.lengths.nose + fus.lengths.tail)
@@ -959,8 +991,8 @@
         fvs.origin[i][:]  = np.array([origin[0] + fvs.nose_origin , origin[1] , origin[2]+  v_array[i]])
         fvs.chord[i]      = fvs_cabin_length + fvs.nose_length + fvs.tail_length
 
-    fhs.sweep[:]      = np.concatenate([np.arctan((fhs.origin[:,0][1:] - fhs.origin[:,0][:-1])/(fhs.origin[:,1][1:]  - fhs.origin[:,1][:-1])) ,np.zeros(1)])
-    fvs.sweep[:]      = np.concatenate([np.arctan((fvs.origin[:,0][1:] - fvs.origin[:,0][:-1])/(fvs.origin[:,2][1:]  - fvs.origin[:,2][:-1])) ,np.zeros(1)])
+    fhs.sweep[:] = np.concatenate([np.arctan((fhs.origin[:,0][1:] - fhs.origin[:,0][:-1])/(fhs.origin[:,1][1:]  - fhs.origin[:,1][:-1])) ,np.zeros(1)])
+    fvs.sweep[:] = np.concatenate([np.arctan((fvs.origin[:,0][1:] - fvs.origin[:,0][:-1])/(fvs.origin[:,2][1:]  - fvs.origin[:,2][:-1])) ,np.zeros(1)])
 
     # ---------------------------------------------------------------------------------------
     # STEP 9: Define coordinates of panels horseshoe vortices and control points  
@@ -1055,21 +1087,37 @@
     fvs_zc    = np.concatenate([fvs_zc[::-1],-fvs_zc ])
     fvs_x     = np.concatenate([fhs_x  , fhs_x  ])
     fvs_y     = np.concatenate([fhs_y  , fhs_y ])
-    fvs_z     = np.concatenate([fhs_z  , -fhs_z ])  
-
+    fvs_z     = np.concatenate([fhs_z  , -fhs_z ])   
+    
+    # increment fuslage lifting surface sections 
+    n_fus  += 4    
+    
     # Currently, fuselage is only used for plotting not analysis 
     VD.FUS_XC = np.append(VD.FUS_XC ,fvs_xc)
     VD.FUS_YC = np.append(VD.FUS_YC ,fvs_yc)
-    VD.FUS_ZC = np.append(VD.FUS_ZC ,fvs_zc)   
-
-    VD.X     = np.append(VD.X  ,fvs_x )
-    VD.Y     = np.append(VD.Y  ,fvs_y )
-    VD.Z     = np.append(VD.Z  ,fvs_z )     
+    VD.FUS_ZC = np.append(VD.FUS_ZC ,fvs_zc) 
+    VD.X      = np.append(VD.X  ,fvs_x )
+    VD.Y      = np.append(VD.Y  ,fvs_y )
+    VD.Z      = np.append(VD.Z  ,fvs_z )     
     
     return VD
 
-
+## @ingroup Methods-Aerodynamics-Common-Fidelity_Zero-Lift
 def generate_fuselage_surface_points(VD,fus):
+    """ This generates the coordinate points on the surface of the fuselage
+
+    Assumptions: 
+    None
+
+    Source:   
+    None
+    
+    Inputs:   
+    VD                   - vortex distribution    
+    
+    Properties Used:
+    N/A
+    """      
     num_fus_segs = len(fus.Segments.keys())
     tessellation = 24
     if num_fus_segs > 0:  
@@ -1084,16 +1132,15 @@
             fus_pts[i_seg,:,0] = fus.Segments[i_seg].origin[0]
             fus_pts[i_seg,:,1] = fus_ypts + fus.Segments[i_seg].origin[1]
             fus_pts[i_seg,:,2] = fus_zpts + fus.Segments[i_seg].origin[2]
-            # store points
+        
+        # store points
         VD.FUS_SURF_PTS = fus_pts
     else:
         VD.FUS_SURF_PTS = None # future work
         
     return VD
 
-=======
-## @ingroup Methods-Aerodynamics-Common-Fidelity_Zero-Lift 
->>>>>>> a04502ff
+## @ingroup Methods-Aerodynamics-Common-Fidelity_Zero-Lift
 def compute_panel_area(VD):
     """ This computed the area of the panels on the lifting surface of the vehicle 
 
@@ -1108,12 +1155,14 @@
     
     Properties Used:
     N/A
-    """        
+    """     
+    
+    # create vectors for panel corders
     P1P2 = np.array([VD.XB1 - VD.XA1,VD.YB1 - VD.YA1,VD.ZB1 - VD.ZA1]).T
     P1P3 = np.array([VD.XA2 - VD.XA1,VD.YA2 - VD.YA1,VD.ZA2 - VD.ZA1]).T
     P2P3 = np.array([VD.XA2 - VD.XB1,VD.YA2 - VD.YB1,VD.ZA2 - VD.ZB1]).T
     P2P4 = np.array([VD.XB2 - VD.XB1,VD.YB2 - VD.YB1,VD.ZB2 - VD.ZB1]).T   
     
+    # compute area of quadrilateral panel
     A_panel = 0.5*(np.linalg.norm(np.cross(P1P2,P1P3)) + np.linalg.norm(np.cross(P2P3, P2P4)))
-    return A_panel
-
+    return A_panel
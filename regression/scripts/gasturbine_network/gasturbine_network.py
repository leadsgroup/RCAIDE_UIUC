--- conflicted
+++ resolved
@@ -1,4 +1,4 @@
-# test_gasturbine_network.py
+# gasturbine_network.py
 # 
 # Created:  Anil Variyar, February 2015
 # Modified: 
@@ -25,7 +25,6 @@
 )
 
 from SUAVE.Components import Component, Physical_Component, Lofted_Body
-#from SUAVE.Components.Energy.Gas_Turbine import Network
 from SUAVE.Components.Energy.Networks.Turbofan import Turbofan
 from SUAVE.Methods.Propulsion.turbofan_sizing import turbofan_sizing
 
@@ -79,19 +78,11 @@
     conditions.M                                       = conditions.freestream.mach_number 
     conditions.T                                       = conditions.freestream.temperature
     conditions.p                                       = conditions.freestream.pressure
-<<<<<<< HEAD
-    conditions.freestream.speed_of_sound     = ones_1col* np.sqrt(conditions.freestream.Cp/(conditions.freestream.Cp-conditions.freestream.R)*conditions.freestream.R*conditions.freestream.temperature) #300.
-    conditions.freestream.velocity           = conditions.M * conditions.freestream.speed_of_sound
-    conditions.velocity                      = conditions.M * conditions.freestream.speed_of_sound
-    conditions.q                             = 0.5*conditions.freestream.density*conditions.velocity**2
-    conditions.g0                            = conditions.freestream.gravity
-=======
     conditions.freestream.speed_of_sound               = ones_1col* np.sqrt(conditions.freestream.Cp/(conditions.freestream.Cp-conditions.freestream.R)*conditions.freestream.R*conditions.freestream.temperature) #300.
     conditions.freestream.velocity                     = conditions.M * conditions.freestream.speed_of_sound
     conditions.velocity                                = conditions.M * conditions.freestream.speed_of_sound
     conditions.q                                       = 0.5*conditions.freestream.density*conditions.velocity**2
     conditions.g0                                      = conditions.freestream.gravity
->>>>>>> 8bbc8f91
     
     # propulsion conditions
     conditions.propulsion.throttle                     =  ones_1col*1.0
@@ -116,22 +107,6 @@
     #  self.conditions = conditions
 
     # freestream conditions
-<<<<<<< HEAD
-    conditions_sizing.freestream.mach_number        = ones_1col*0.8
-    conditions_sizing.freestream.pressure           = ones_1col*26499.73156529
-    conditions_sizing.freestream.temperature        = ones_1col*223.25186491
-    conditions_sizing.freestream.density            = ones_1col*0.41350854
-
-    conditions_sizing.freestream.dynamic_viscosity  = ones_1col* 1.45766126e-05 #*1.789*10**(-5)
-    conditions_sizing.freestream.altitude           = ones_1col* 10000. #* 0.5
-
-    conditions_sizing.freestream.gravity            = ones_1col*9.81
-    conditions_sizing.freestream.isentropic_expansion_factor             = ones_1col*1.4
-    conditions_sizing.freestream.Cp                 = 1.4*287.87/(1.4-1)
-    conditions_sizing.freestream.R                  = 287.87
-    conditions_sizing.freestream.speed_of_sound     = 299.53150968
-    conditions_sizing.freestream.velocity           = conditions_sizing.freestream.mach_number * conditions_sizing.freestream.speed_of_sound
-=======
     conditions_sizing.freestream.mach_number                 = ones_1col*0.8
     conditions_sizing.freestream.pressure                    = ones_1col*26499.73156529
     conditions_sizing.freestream.temperature                 = ones_1col*223.25186491
@@ -144,7 +119,6 @@
     conditions_sizing.freestream.R                           = 287.87
     conditions_sizing.freestream.speed_of_sound              = 299.53150968
     conditions_sizing.freestream.velocity                    = conditions_sizing.freestream.mach_number * conditions_sizing.freestream.speed_of_sound
->>>>>>> 8bbc8f91
     
     # propulsion conditions
     conditions_sizing.propulsion.throttle                    =  ones_1col*1.0
@@ -362,16 +336,9 @@
     #Test the model 
     
     #Specify the expected values
-<<<<<<< HEAD
-    expected = Data()
-    
-    expected.thrust = 42383.01818402065 
-    expected.mdot =  0.76381994050720003
-=======
     expected        = Data()
     expected.thrust = 42383.01818402065 
     expected.mdot   = 0.76425264
->>>>>>> 8bbc8f91
     
     #error data function
     error              =  Data()
@@ -381,10 +348,6 @@
     
     for k,v in error.items():
         assert(np.abs(v)<1e-6)    
-<<<<<<< HEAD
-    
-=======
->>>>>>> 8bbc8f91
     
     return
     

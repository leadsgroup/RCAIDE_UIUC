# test_cmalpha.py
# Tim Momose, April 2014
# Reference: Aircraft Dynamics: from Modeling to Simulation, by M. R. Napolitano

# ----------------------------------------------------------------------
#  Imports
# ----------------------------------------------------------------------
import SUAVE
import numpy as np
from SUAVE.Methods.Flight_Dynamics.Static_Stability.Approximations.Tube_Wing.taw_cmalpha import taw_cmalpha

import sys
sys.path.append('../Vehicles')





from SUAVE.Core import Units
from SUAVE.Core import (
    Data, Container,
)
def main():

    from Boeing_747 import vehicle_setup, configs_setup
    vehicle = vehicle_setup()
    configs = configs_setup(vehicle)
    Mach                          = np.array([0.198])
    
    #conditions object used to create mission-like structure
    conditions                    = Data()
    conditions.weights            = Data()
    conditions.lift_curve_slope   = configs.base.wings['main_wing'].CL_alpha 
    conditions.weights.total_mass = np.array([[vehicle.mass_properties.max_takeoff]]) 
    conditions.aerodynamics       = Data()
    conditions.aerodynamics.angle_of_attack = 0.
   
    #print configuration
    cm_a           = taw_cmalpha(vehicle,Mach,conditions,configs.base)[0]
    expected       = -1.56222373 #Should be -1.45
    error          = Data()
    error.cm_a_747 = (cm_a - expected)/expected
    
    
    from Beech_99 import vehicle_setup, configs_setup
    vehicle = vehicle_setup()
    configs = configs_setup(vehicle)
    Mach    = np.array([0.152])
    
    #conditions object used to create mission-like structure
    conditions                    = Data()
    conditions.weights            = Data()
    conditions.lift_curve_slope   = configs.base.wings['main_wing'].CL_alpha 
    conditions.weights.total_mass = np.array([[vehicle.mass_properties.max_takeoff]]) 
    conditions.aerodynamics       = Data()
    conditions.aerodynamics.angle_of_attack = 0.    
   
    
    #Method Test   
    #print configuration
    cm_a = taw_cmalpha(vehicle,Mach,conditions,configs.base)[0]
    expected = -2.48843437 #Should be -2.08
    error.cm_a_beech_99 = (cm_a - expected)/expected   
    
    
    from SIAI_Marchetti_S211 import vehicle_setup, configs_setup
<<<<<<< HEAD

=======
    
>>>>>>> 22ae1751
    vehicle = vehicle_setup()
    configs = configs_setup(vehicle)
    Mach                          = np.array([0.111])
    #conditions object used to create mission-like structure
    conditions                    = Data()
    conditions.weights            = Data()
    conditions.lift_curve_slope   = configs.base.wings['main_wing'].CL_alpha 
    conditions.weights.total_mass = np.array([[vehicle.mass_properties.max_takeoff]]) 
    conditions.aerodynamics       = Data()
    conditions.aerodynamics.angle_of_attack = 0.    
   


    cm_a = taw_cmalpha(vehicle,Mach,conditions,configs.base)[0]
   
    expected = -0.54071741 #Should be -0.6
    error.cm_a_SIAI = (cm_a - expected)/expected
    print(error)
    for k,v in list(error.items()):
        assert(np.abs(v)<1e-6)
        
    return

# ----------------------------------------------------------------------        
#   Call Main
# ----------------------------------------------------------------------    

if __name__ == '__main__':
    main()<|MERGE_RESOLUTION|>--- conflicted
+++ resolved
@@ -64,11 +64,7 @@
     
     
     from SIAI_Marchetti_S211 import vehicle_setup, configs_setup
-<<<<<<< HEAD
-
-=======
     
->>>>>>> 22ae1751
     vehicle = vehicle_setup()
     configs = configs_setup(vehicle)
     Mach                          = np.array([0.111])

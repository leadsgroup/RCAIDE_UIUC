--- conflicted
+++ resolved
@@ -57,25 +57,6 @@
     vehicle.reference_area                = wing.areas.reference
                                           
     # control surfaces -------------------------------------------
-<<<<<<< HEAD
-    control_surface                       = SUAVE.Components.Wings.Control_Surface() 
-    control_surface.tag                   = 'flap'
-    control_surface.function              = 'flap' 
-    control_surface.span_fraction_start   = 0.15    # not correct, only placeholder
-    control_surface.span_fraction_end     = 0.324   # not correct, only placeholder 
-    control_surface.deflection            = 1.0 * Units.deg
-    control_surface.chord_fraction        = 0.19    # not correct, only placeholder
-    wing.append_control_surface(control_surface)    
-    
-    control_surface                       = SUAVE.Components.Wings.Control_Surface() 
-    control_surface.tag                   = 'slat'
-    control_surface.function              = 'slat' 
-    control_surface.span_fraction_start   = 0.324  # not correct, only placeholder 
-    control_surface.span_fraction_end     = 0.963  # not correct, only placeholder   
-    control_surface.deflection            = 1.0 * Units.deg
-    control_surface.chord_fraction        = 0.1    # not correct, only placeholder	 
-    wing.append_control_surface(control_surface)  
-=======
     flap                       = SUAVE.Components.Wings.Control_Surfaces.Flap() 
     flap.tag                   = 'flap' 
     flap.span_fraction_start   = 0.15    # not correct, only placeholder
@@ -91,7 +72,6 @@
     slat.deflection            = 1.0 * Units.deg
     slat.chord_fraction        = 0.1    # not correct, only placeholder 
     wing.append_control_surface(slat)  
->>>>>>> 22ae1751
     
     vehicle.append_component(wing)
     
@@ -122,22 +102,6 @@
     fuselage.width                = 5.4   * Units.feet 
     vehicle.append_component(fuselage)
     
-<<<<<<< HEAD
-    vehicle.mass_properties.center_of_gravity = np.array([17.2,0,0]) * Units.feet   
-    
-    fuel                                   = SUAVE.Components.Physical_Component()
-    fuel.origin                            = wing.origin
-    fuel.mass_properties.center_of_gravity = wing.mass_properties.center_of_gravity
-    fuel.mass_properties.mass              = vehicle.mass_properties.max_takeoff-vehicle.mass_properties.max_zero_fuel
-    
-    #find zero_fuel_center_of_gravity
-    cg                   =vehicle.mass_properties.center_of_gravity
-    MTOW                 =vehicle.mass_properties.max_takeoff
-    fuel_cg              =fuel.origin+fuel.mass_properties.center_of_gravity
-    fuel_mass            =fuel.mass_properties.mass 
-    sum_moments_less_fuel=(cg*MTOW-fuel_cg*fuel_mass)
-    vehicle.fuel = fuel
-=======
     vehicle.mass_properties.center_of_gravity = np.array([17.2,0,0]) * Units.feet  
     fuel                                      = SUAVE.Components.Physical_Component()
     fuel.origin                               = wing.origin
@@ -152,7 +116,6 @@
     sum_moments_less_fuel  = (cg*MTOW-fuel_cg*fuel_mass)
     vehicle.fuel           =  fuel
     
->>>>>>> 22ae1751
     vehicle.mass_properties.zero_fuel_center_of_gravity = sum_moments_less_fuel/vehicle.mass_properties.max_zero_fuel
     
     return vehicle

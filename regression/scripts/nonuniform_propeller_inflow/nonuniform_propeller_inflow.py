# nonuniform_propeller_inflow.py
#
# Created:   Mar 2021, R. Erhard
# Modified:

import SUAVE
from SUAVE.Core import Units, Data
from SUAVE.Methods.Propulsion import propeller_design 
from SUAVE.Plots.Propeller_Plots import plot_propeller_disc_performance
from SUAVE.Methods.Aerodynamics.Common.Fidelity_Zero.Lift.compute_wing_wake import compute_wing_wake
from SUAVE.Methods.Aerodynamics.Common.Fidelity_Zero.Lift.compute_propeller_nonuniform_freestream import compute_propeller_nonuniform_freestream


import numpy as np
import pylab as plt



def main():
    '''
    This example shows a propeller operating in three cases of nonuniform freestream flow:
    First, a propeller operates at a nonzero thrust angle relative to the freestream.
    Second, a propeller operates with an arbitrary upstream disturbance.
    Third, a propeller operates in the wake of an upstream wing
    
    '''
    # setup a simple vehicle
    vehicle = vehicle_setup(Na=24, Nr=101)
    
    # setup the atmospheric conditions
    conditions = test_conditions()
    
    case_1(vehicle, conditions)
    case_2(vehicle, conditions)
    case_3(vehicle, conditions)

    
    return

def case_1(vehicle, conditions):
    #-------------------------------------------------------------
    # test propeller at inclined thrust angle
    #-------------------------------------------------------------
    # set operating conditions for propeller test
    prop = vehicle.propulsors.prop_net.propeller
    prop.inputs.omega = np.ones_like(conditions.aerodynamics.angle_of_attack)*prop.angular_velocity
    prop.thrust_angle = 20. * Units.deg
    
    # spin propeller in nonuniform flow
    thrust, torque, power, Cp, outputs , etap = prop.spin(conditions)  
    
    # plot velocities at propeller plane and resulting performance
    plot_propeller_disc_performance(prop,outputs,title='Case 1: Operating at Thrust Angle')       
    
    thrust_r1 = 847.83217329
    torque_r1 = 446.59326314
    power_r1  = 60797.27830077
    Cp_r1     = 0.27994538
    etap_r1   = 1.02517027
    
    assert (np.abs(thrust - thrust_r1) / thrust_r1 < 1e-6), "Nonuniform Propeller Thrust Angle Regression Failed at Thrust Test"
    assert (np.abs(torque - torque_r1) / torque_r1 < 1e-6), "Nonuniform Propeller Thrust Angle Regression Failed at Torque Test"
    assert (np.abs(power - power_r1) / power_r1 < 1e-6), "Nonuniform Propeller Thrust Angle Regression Failed at Power Test"
    assert (np.abs(Cp - Cp_r1) / Cp_r1 < 1e-6), "Nonuniform Propeller Thrust Angle Regression Failed at Power Coefficient Test"
    assert (np.abs(etap - etap_r1) / etap_r1 < 1e-6), "Nonuniform Propeller Thrust Angle Regression Failed at Efficiency Test"    

    return

def case_2(vehicle,conditions, Na=24, Nr=101):
    #-------------------------------------------------------------    
    # test propeller in arbitrary nonuniform freestream disturbance
    #-------------------------------------------------------------
    prop = vehicle.propulsors.prop_net.propeller
    prop.nonuniform_freestream  = True   
    prop.thrust_angle           = 0. * Units.deg
    ctrl_pts                    = len(conditions.aerodynamics.angle_of_attack)
    
    # azimuthal distribution
    psi            = np.linspace(0,2*np.pi,Na+1)[:-1]
    psi_2d         = np.tile(np.atleast_2d(psi).T,(1,Nr))
    psi_2d         = np.repeat(psi_2d[np.newaxis, :, :], ctrl_pts, axis=0)   
    
    # set an arbitrary nonuniform freestream disturbance
    va = (1+psi_2d) * 1.1
    vt = (1+psi_2d) * 2.0
    vr = (1+psi_2d) * 0.9

    prop.tangential_velocities_2d = vt
    prop.axial_velocities_2d      = va
    prop.radial_velocities_2d     = vr
    
    # spin propeller in nonuniform flow
    thrust, torque, power, Cp, outputs , etap = prop.spin(conditions)
    
    # plot velocities at propeller plane and resulting performance
    plot_propeller_disc_performance(prop,outputs,title='Case 2: Arbitrary Freestream')    
    
    # expected results
    thrust_r = 77.90144045
    torque_r = 60.17252777
    power_r  = 8191.62808502
    Cp_r     = 0.03771893
    etap_r   = 0.74397732
    
    assert (np.abs(thrust - thrust_r) / thrust_r < 1e-6), "Nonuniform Propeller Inflow Regression Failed at Thrust Test"
    assert (np.abs(torque - torque_r) / torque_r < 1e-6), "Nonuniform Propeller Inflow Regression Failed at Torque Test"
    assert (np.abs(power - power_r) / power_r < 1e-6), "Nonuniform Propeller Inflow Regression Failed at Power Test"
    assert (np.abs(Cp - Cp_r) / Cp_r < 1e-6), "Nonuniform Propeller Inflow Regression Failed at Power Coefficient Test"
    assert (np.abs(etap - etap_r) / etap_r < 1e-6), "Nonuniform Propeller Inflow Regression Failed at Efficiency Test"    
    
    
    
    return

def case_3(vehicle,conditions):
    '''
    This example shows a propeller operating in a nonuniform freestream flow.
    A wing in front of the propeller produces a wake, which is accounted for in the propeller analysis.
    '''
    # set plot flag
    plot_flag = True
    
    
    # grid and VLM settings
    grid_settings, VLM_settings = simulation_settings(vehicle)
    
    #--------------------------------------------------------------------------------------
    # Part 1. Compute the velocities induced by the wing at the propeller plane downstream
    #--------------------------------------------------------------------------------------
    prop_loc      = vehicle.propulsors.prop_net.propeller.origin
    prop_x_center = np.array([vehicle.wings.main_wing.origin[0][0] + prop_loc[0][0]]) 
    wing_wake     = compute_wing_wake(vehicle,conditions,prop_x_center[0], grid_settings, VLM_settings, plot_grid=plot_flag, plot_wake=plot_flag)
    

    #--------------------------------------------------------------------------------------    
    # Part 2. Compute and run the propeller in this nonuniform flow
    #--------------------------------------------------------------------------------------
    prop = compute_propeller_nonuniform_freestream(vehicle.propulsors.prop_net.propeller, wing_wake,conditions)
    prop.nonuniform_freestream = True
    thrust, torque, power, Cp, outputs , etap = prop.spin(conditions)
    
    thrust_r, torque_r, power_r, Cp_r, etap_r = 621.13987084, 390.98629804, 53227.18620232, 0.24508836, 0.912936
    
    assert (np.abs(thrust - thrust_r) / thrust_r < 1e-6), "Nonuniform Propeller Inflow Regression Failed at Thrust Test"
    assert (np.abs(torque - torque_r) / torque_r < 1e-6), "Nonuniform Propeller Inflow Regression Failed at Torque Test"
    assert (np.abs(power - power_r) / power_r < 1e-6), "Nonuniform Propeller Inflow Regression Failed at Power Test"
    assert (np.abs(Cp - Cp_r) / Cp_r < 1e-6), "Nonuniform Propeller Inflow Regression Failed at Power Coefficient Test"
    assert (np.abs(etap - etap_r) / etap_r < 1e-6), "Nonuniform Propeller Inflow Regression Failed at Efficiency Test"   
    
    # Plot results
    if plot_flag:
        plot_propeller_disc_performance(prop,outputs, title='Case 3: Pusher Propeller')
        plt.show()
    
    return    

def test_conditions():
    # --------------------------------------------------------------------------------------------------
    # Atmosphere Conditions:
    # --------------------------------------------------------------------------------------------------
    atmosphere = SUAVE.Analyses.Atmospheric.US_Standard_1976()
    atmo_data = atmosphere.compute_values(altitude=14000 * Units.ft)
    rho = atmo_data.density
    mu = atmo_data.dynamic_viscosity
    T = atmo_data.temperature
    a = atmo_data.speed_of_sound
    
    
    # aerodynamics analyzed for a fixed angle of attack
    aoa   = np.array([[ 3 * Units.deg  ]])  
    Vv    = np.array([[ 175 * Units.mph]])
    ones  = np.ones_like(aoa)
    
    mach  = Vv/a

    conditions = SUAVE.Analyses.Mission.Segments.Conditions.Aerodynamics()
    conditions.freestream.density           = rho* ones
    conditions.freestream.dynamic_viscosity = mu* ones
    conditions.freestream.speed_of_sound    = a* ones
    conditions.freestream.temperature       = T* ones
    conditions.freestream.mach_number       = mach* ones
    conditions.freestream.velocity          = Vv * ones
    conditions.aerodynamics.angle_of_attack = aoa
    conditions.frames.body.transform_to_inertial = np.array(
        [[[1.0, 0.0, 0.0], [0.0, 1.0, 0.0], [0.0, 0.0, 1.0]]]
    )
    
    velocity_vector = np.zeros([len(aoa), 3])
    velocity_vector[:, 0] = Vv
    conditions.frames.inertial.velocity_vector = velocity_vector
    conditions.propulsion.throttle = np.ones_like(velocity_vector)
    
    return conditions    



def vehicle_setup(Na, Nr):
    #-----------------------------------------------------------------
    #   Vehicle Initialization:
    #-----------------------------------------------------------------
    vehicle = SUAVE.Vehicle()
    vehicle.tag = 'simple_vehicle'    
    
    # ------------------------------------------------------------------
    #   Wing Properties
    # ------------------------------------------------------------------
    wing = basic_wing()
    vehicle.append_component(wing)
    
    # ------------------------------------------------------------------
    #   Propulsion Properties
    # ------------------------------------------------------------------
    net                          = SUAVE.Components.Energy.Networks.Battery_Propeller()
    net.tag                      = 'prop_net'
    net.number_of_engines        = 2
    
    prop = SUAVE.Components.Energy.Converters.Propeller()
    prop = basic_prop() 
    
    # adjust propeller location and rotation:
    prop.rotation = [-1]
    prop.origin  = np.array([[(0.7+0.2), -2., 0.],
                             [(0.7+0.2),  2., 0.]]) 
    prop.pusher = True
    
    net.propeller = prop
    vehicle.append_component(net)
    
    return vehicle

def basic_prop(Na=24, Nr=101):
 
    # Design the Propeller
    prop = SUAVE.Components.Energy.Converters.Propeller() 

    prop.number_of_blades          = 2
    prop.freestream_velocity       = 135.   * Units['mph']    
    prop.angular_velocity          = 1300.  * Units.rpm  
    prop.tip_radius                = 38.    * Units.inches
    prop.hub_radius                = 8.     * Units.inches
    prop.design_Cl                 = 0.8
    prop.design_altitude           = 12000. * Units.feet
    prop.design_thrust             = 1200.  
    prop.origin                    = [[0.,0.,0.]]
    prop.number_azimuthal_stations = Na
    prop.rotation                  = [1]
    prop.symmetry                  = True
<<<<<<< HEAD
    prop.airfoil_geometry          =  ['../Vehicles/Airfoils/NACA_4412.txt']
    prop.airfoil_polars            = [['../Vehicles/Airfoils/NACA_4412_polar_Re_50000.txt' ,
                                       '../Vehicles/Airfoils/NACA_4412_polar_Re_100000.txt' ,
                                       '../Vehicles/Airfoils/NACA_4412_polar_Re_200000.txt' ,
                                       '../Vehicles/Airfoils/NACA_4412_polar_Re_500000.txt' ,
                                       '../Vehicles/Airfoils/NACA_4412_polar_Re_1000000.txt' ]]
=======
    prop.airfoil_geometry          =  ['../Vehicles/Airfoils/NACA_4412.txt'] 
    prop.airfoil_polars            = [['../Vehicles/Airfoils/Polars/NACA_4412_polar_Re_50000.txt' ,
                                       '../Vehicles/Airfoils/Polars/NACA_4412_polar_Re_100000.txt' ,
                                       '../Vehicles/Airfoils/Polars/NACA_4412_polar_Re_200000.txt' ,
                                       '../Vehicles/Airfoils/Polars/NACA_4412_polar_Re_500000.txt' ,
                                       '../Vehicles/Airfoils/Polars/NACA_4412_polar_Re_1000000.txt' ]]
>>>>>>> d4d92463
    
    prop.airfoil_polar_stations    = list(np.zeros(Nr).astype(int))
    prop                           = propeller_design(prop,Nr)
    
    return prop

def basic_wing():
    #-------------------------------------------------------------------------
    #          Variables:
    #-------------------------------------------------------------------------
    span         = 9.6
    croot        = 0.7
    ctip         = 0.3
    sweep_le     = 0.0
    sref         = span*(croot+ctip)/2
    twist_root   = 0.0 * Units.degrees
    twist_tip    = 0.0 * Units.degrees
    dihedral     = 0.0 * Units.degrees
    AR           = span**2/sref
    # ------------------------------------------------------------------
    # Initialize the Main Wing
    # ------------------------------------------------------------------
    wing = SUAVE.Components.Wings.Main_Wing()
    wing.tag = 'main_wing'

    wing.aspect_ratio            = AR
    wing.spans.projected         = span
    wing.chords.root             = croot
    wing.chords.tip              = ctip
    wing.areas.reference         = sref
    wing.twists.root             = twist_root
    wing.twists.tip              = twist_tip
    wing.sweeps.leading_edge     = sweep_le #45. * Units.degrees
    wing.dihedral                = dihedral #0. * Units.degrees
    wing.span_efficiency         = 0.8
    wing.origin                  = np.array([[0.,0.,0.]])
    wing.vertical                = False
    wing.symmetric               = True
 
    
    return wing


def simulation_settings(vehicle):

    grid_settings = Data()
    grid_settings.height = 12*vehicle.propulsors.prop_net.propeller.tip_radius / vehicle.wings.main_wing.spans.projected
    grid_settings.length = 1.2
    grid_settings.height_fine = 0.2
    
    VLM_settings        = Data()
    VLM_settings.number_spanwise_vortices        = 16
    VLM_settings.number_chordwise_vortices       = 4
    VLM_settings.use_surrogate                   = True
    VLM_settings.propeller_wake_model            = False
    VLM_settings.model_fuselage                  = False
    VLM_settings.spanwise_cosine_spacing         = True
    VLM_settings.number_of_wake_timesteps        = 0.
    VLM_settings.leading_edge_suction_multiplier = 1.
    VLM_settings.initial_timestep_offset         = 0.
    VLM_settings.wake_development_time           = 0.
    
    return grid_settings, VLM_settings

if __name__ == '__main__':
    main()
    plt.show()<|MERGE_RESOLUTION|>--- conflicted
+++ resolved
@@ -245,21 +245,13 @@
     prop.number_azimuthal_stations = Na
     prop.rotation                  = [1]
     prop.symmetry                  = True
-<<<<<<< HEAD
-    prop.airfoil_geometry          =  ['../Vehicles/Airfoils/NACA_4412.txt']
-    prop.airfoil_polars            = [['../Vehicles/Airfoils/NACA_4412_polar_Re_50000.txt' ,
-                                       '../Vehicles/Airfoils/NACA_4412_polar_Re_100000.txt' ,
-                                       '../Vehicles/Airfoils/NACA_4412_polar_Re_200000.txt' ,
-                                       '../Vehicles/Airfoils/NACA_4412_polar_Re_500000.txt' ,
-                                       '../Vehicles/Airfoils/NACA_4412_polar_Re_1000000.txt' ]]
-=======
+
     prop.airfoil_geometry          =  ['../Vehicles/Airfoils/NACA_4412.txt'] 
     prop.airfoil_polars            = [['../Vehicles/Airfoils/Polars/NACA_4412_polar_Re_50000.txt' ,
                                        '../Vehicles/Airfoils/Polars/NACA_4412_polar_Re_100000.txt' ,
                                        '../Vehicles/Airfoils/Polars/NACA_4412_polar_Re_200000.txt' ,
                                        '../Vehicles/Airfoils/Polars/NACA_4412_polar_Re_500000.txt' ,
                                        '../Vehicles/Airfoils/Polars/NACA_4412_polar_Re_1000000.txt' ]]
->>>>>>> d4d92463
     
     prop.airfoil_polar_stations    = list(np.zeros(Nr).astype(int))
     prop                           = propeller_design(prop,Nr)

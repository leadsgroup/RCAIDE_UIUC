--- conflicted
+++ resolved
@@ -1,46 +1,41 @@
-version: 1.0.{build}
-branches:
-  only:
-  - develop
-  - master
-image: Ubuntu2004
-build:
-  verbosity: normal
-
-environment:
-  COVERALLS_SERVICE_NAME: appveyor 
-  COVERALLS_REPO_TOKEN: gTsNEOQHWMPIKEvTRBW6KPn6xUuAIZcof
-
-init:
-    - sudo apt-get update -y --allow-releaseinfo-change
-    - sudo apt-get install -qq python3-pip
-    
-install: 
-    - python3 -m pip install --upgrade pip
-    - python3 -m pip install --upgrade numpy
-    - python3 -m pip install --upgrade scipy
-    - python3 -m pip install --upgrade scikit-learn
-    - python3 -m pip install --upgrade importlib_metadata 
-    - python3 -m pip install --upgrade matplotlib
-    - python3 -m pip install --upgrade plotly
-    - python3 -m pip install --upgrade kaleido
-    - python3 -m pip install --upgrade pandas
-    - PATH=$PATH:/home/appveyor/.local/bin
-    - python3 setup.py develop --user 
-    - cd RCAIDE
-    - PATH=$PATH:/home/appveyor/.local/bin/RCAIDE
-    - python3 -m pip install coveralls==3.2.0
-<<<<<<< HEAD
-    - python3 setup.py develop --user
-
-=======
-    - cd ..
-    - cd Regressions
->>>>>>> 1babfedb
-    
-test_script:
-  - coverage run --rcfile=.coveragerc Regressions/automatic_regression.py test
-
-
-on_success:
-  coveralls
+version: 1.0.{build}
+branches:
+  only:
+  - develop
+  - master
+image: Ubuntu2004
+build:
+  verbosity: normal
+
+environment:
+  COVERALLS_SERVICE_NAME: appveyor 
+  COVERALLS_REPO_TOKEN: gTsNEOQHWMPIKEvTRBW6KPn6xUuAIZcof
+
+init:
+    - sudo apt-get update -y --allow-releaseinfo-change
+    - sudo apt-get install -qq python3-pip
+    
+install: 
+    - python3 -m pip install --upgrade pip
+    - python3 -m pip install --upgrade numpy
+    - python3 -m pip install --upgrade scipy
+    - python3 -m pip install --upgrade scikit-learn
+    - python3 -m pip install --upgrade importlib_metadata 
+    - python3 -m pip install --upgrade matplotlib
+    - python3 -m pip install --upgrade plotly
+    - python3 -m pip install --upgrade kaleido
+    - python3 -m pip install --upgrade pandas
+    - PATH=$PATH:/home/appveyor/.local/bin
+    - python3 setup.py develop --user 
+    - cd RCAIDE
+    - PATH=$PATH:/home/appveyor/.local/bin/RCAIDE
+    - python3 -m pip install coveralls==3.2.0
+    - python3 setup.py develop --user
+
+    
+test_script:
+  - coverage run --rcfile=.coveragerc Regressions/automatic_regression.py test
+
+
+on_success:
+  coveralls